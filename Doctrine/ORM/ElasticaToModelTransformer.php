--- conflicted
+++ resolved
@@ -16,8 +16,6 @@
     /**
      * Fetch objects for theses identifier values
      *
-     * @param string $class the model class
-     * @param string $identifierField like 'id'
      * @param array $identifierValues ids values
      * @param Boolean $hydrate whether or not to hydrate the objects, false returns arrays
      * @return array of objects or arrays
@@ -28,14 +26,9 @@
             return array();
         }
         $hydrationMode = $hydrate ? Query::HYDRATE_OBJECT : Query::HYDRATE_ARRAY;
-<<<<<<< HEAD
         $qb = $this->registry
-            ->getManagerForClass($class)
-            ->getRepository($class)
-=======
-        $qb = $this->objectManager
+            ->getManagerForClass($this->objectClass)
             ->getRepository($this->objectClass)
->>>>>>> cc410cb8
             ->createQueryBuilder('o');
         /* @var $qb \Doctrine\ORM\QueryBuilder */
         $qb->where($qb->expr()->in('o.'.$this->options['identifier'], ':values'))
