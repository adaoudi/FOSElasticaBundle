<?php

namespace FOQ\ElasticaBundle\Doctrine;

use FOQ\ElasticaBundle\HybridResult;
use FOQ\ElasticaBundle\Transformer\ElasticaToModelTransformerInterface;
use FOQ\ElasticaBundle\Transformer\HighlightableModelInterface;
use Elastica_Document;
use Symfony\Component\Form\Util\PropertyPath;

/**
 * Maps Elastica documents with Doctrine objects
 * This mapper assumes an exact match between
 * elastica documents ids and doctrine object ids
 */
abstract class AbstractElasticaToModelTransformer implements ElasticaToModelTransformerInterface
{
    /**
     * Manager registry
     */
    protected $registry = null;

    /**
     * Class of the model to map to the elastica documents
     *
     * @var string
     */
    protected $objectClass = null;

    /**
     * Optional parameters
     *
     * @var array
     */
    protected $options = array(
        'hydrate'    => true,
		'identifier' => 'id'
    );

    /**
     * Instantiates a new Mapper
     *
     * @param object $registry
     * @param string $objectClass
     * @param array $options
     */
    public function __construct($registry, $objectClass, array $options = array())
    {
        $this->registry    = $registry;
        $this->objectClass = $objectClass;
        $this->options     = array_merge($this->options, $options);
    }

    /**
     * Returns the object class that is used for conversion.
     *
     * @return string
     */
    public function getObjectClass()
    {
        return $this->objectClass;
    }

    /**
     * Transforms an array of elastica objects into an array of
     * model objects fetched from the doctrine repository
     *
     * @param array of elastica objects
     * @return array
     **/
    public function transform(array $elasticaObjects)
    {
<<<<<<< HEAD
        $ids = array_map(function($elasticaObject) {
            return $elasticaObject->getId();
        }, $elasticaObjects);
=======
        $ids = $highlights = array();
        foreach ($elasticaObjects as $elasticaObject) {
            $ids[] = $elasticaObject->getId();
            $highlights[$elasticaObject->getId()] = $elasticaObject->getHighlights();
        }

>>>>>>> 43e6e84c
        $objects = $this->findByIdentifiers($ids, $this->options['hydrate']);
        if (count($objects) < count($elasticaObjects)) {
            throw new \RuntimeException('Cannot find corresponding Doctrine objects for all Elastica results.');
        };

<<<<<<< HEAD
        $identifierProperty =  new PropertyPath($this->options['identifier']);
=======
        foreach ($objects as $object) {
            if ($object instanceof HighlightableModelInterface) {
                $object->setElasticHighlights($highlights[$object->getId()]);
            }
        }

        $identifierGetter = 'get'.ucfirst($this->options['identifier']);
>>>>>>> 43e6e84c

        // sort objects in the order of ids
        $idPos = array_flip($ids);
        usort($objects, function($a, $b) use ($idPos, $identifierProperty)
        {
            return $idPos[$identifierProperty->getValue($a)] > $idPos[$identifierProperty->getValue($b)];
        });

        return $objects;
    }

    public function hybridTransform(array $elasticaObjects)
    {
        $objects = $this->transform($elasticaObjects);

        $result = array();
        for ($i = 0; $i < count($elasticaObjects); $i++) {
            $result[] = new HybridResult($elasticaObjects[$i], $objects[$i]);
        }

        return $result;
    }

    /**
     * Fetches objects by theses identifier values
     *
     * @param array $identifierValues ids values
     * @param Boolean $hydrate whether or not to hydrate the objects, false returns arrays
     * @return array of objects or arrays
     */
    protected abstract function findByIdentifiers(array $identifierValues, $hydrate);
}<|MERGE_RESOLUTION|>--- conflicted
+++ resolved
@@ -70,34 +70,24 @@
      **/
     public function transform(array $elasticaObjects)
     {
-<<<<<<< HEAD
-        $ids = array_map(function($elasticaObject) {
-            return $elasticaObject->getId();
-        }, $elasticaObjects);
-=======
         $ids = $highlights = array();
         foreach ($elasticaObjects as $elasticaObject) {
             $ids[] = $elasticaObject->getId();
             $highlights[$elasticaObject->getId()] = $elasticaObject->getHighlights();
         }
 
->>>>>>> 43e6e84c
         $objects = $this->findByIdentifiers($ids, $this->options['hydrate']);
         if (count($objects) < count($elasticaObjects)) {
             throw new \RuntimeException('Cannot find corresponding Doctrine objects for all Elastica results.');
         };
 
-<<<<<<< HEAD
-        $identifierProperty =  new PropertyPath($this->options['identifier']);
-=======
         foreach ($objects as $object) {
             if ($object instanceof HighlightableModelInterface) {
                 $object->setElasticHighlights($highlights[$object->getId()]);
             }
         }
 
-        $identifierGetter = 'get'.ucfirst($this->options['identifier']);
->>>>>>> 43e6e84c
+        $identifierProperty =  new PropertyPath($this->options['identifier']);
 
         // sort objects in the order of ids
         $idPos = array_flip($ids);
