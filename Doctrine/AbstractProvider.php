<?php

namespace FOS\ElasticaBundle\Doctrine;

use Doctrine\Common\Persistence\ManagerRegistry;
use Elastica\Exception\Bulk\ResponseException as BulkResponseException;
use FOS\ElasticaBundle\Persister\ObjectPersisterInterface;
use FOS\ElasticaBundle\Provider\AbstractProvider as BaseAbstractProvider;
use FOS\ElasticaBundle\Provider\IndexableInterface;

abstract class AbstractProvider extends BaseAbstractProvider
{
    /**
     * @var SliceFetcherInterface
     */
    private $sliceFetcher;

    /**
     * @var ManagerRegistry
     */
    protected $managerRegistry;

    /**
     * Constructor.
     *
     * @param ObjectPersisterInterface $objectPersister
     * @param IndexableInterface $indexable
     * @param string $objectClass
     * @param array $options
     * @param ManagerRegistry $managerRegistry
     * @param SliceFetcherInterface $sliceFetcher
     */
    public function __construct(
        ObjectPersisterInterface $objectPersister,
        IndexableInterface $indexable,
        $objectClass,
        array $options,
        ManagerRegistry $managerRegistry,
        SliceFetcherInterface $sliceFetcher = null
    ) {
        parent::__construct($objectPersister, $indexable, $objectClass, array_merge(array(
            'clear_object_manager' => true,
            'debug_logging'        => false,
            'ignore_errors'        => false,
            'query_builder_method' => 'createQueryBuilder',
        ), $options));

        $this->managerRegistry = $managerRegistry;
        $this->sliceFetcher = $sliceFetcher;
    }

    /**
     * {@inheritDoc}
     */
    public function populate(\Closure $loggerClosure = null, array $options = array())
    {
        if (!$this->options['debug_logging']) {
            $logger = $this->disableLogging();
        }

        $queryBuilder = $this->createQueryBuilder();
        $nbObjects = $this->countObjects($queryBuilder);
        $offset = isset($options['offset']) ? intval($options['offset']) : 0;
        $sleep = isset($options['sleep']) ? intval($options['sleep']) : 0;
        $batchSize = isset($options['batch-size']) ? intval($options['batch-size']) : $this->options['batch_size'];
        $ignoreErrors = isset($options['ignore-errors']) ? $options['ignore-errors'] : $this->options['ignore_errors'];
        $manager = $this->managerRegistry->getManagerForClass($this->objectClass);

        $objects = array();
        for (; $offset < $nbObjects; $offset += $batchSize) {
            $objects = $this->getSlice($queryBuilder, $batchSize, $offset, $objects);
            $objects = array_filter($objects, array($this, 'isObjectIndexable'));

            if ($objects) {
                if (!$ignoreErrors) {
                    $this->objectPersister->insertMany($objects);
                } else {
                    try {
                        $this->objectPersister->insertMany($objects);
                    } catch(BulkResponseException $e) {
                        if ($loggerClosure) {
<<<<<<< HEAD
                            $loggerClosure($batchSize, $nbObjects, sprintf('<error>%s</error>', $e->getMessage()));
=======
                            $loggerClosure($batchSize, $nbObjects, sprintf('<error>%s</error>',$e->getMessage()));
>>>>>>> f834499a
                        }
                    }
                }
            }

            if ($this->options['clear_object_manager']) {
                $manager->clear();
            }

            usleep($sleep);

            if ($loggerClosure) {
                $loggerClosure($batchSize, $nbObjects);
            }
        }

        if (!$this->options['debug_logging']) {
            $this->enableLogging($logger);
        }
    }

    /**
     * If this Provider has a SliceFetcher defined, we use it instead of falling back to
     * the fetchSlice methods defined in the ORM/MongoDB subclasses.
     *
     * @param $queryBuilder
     * @param int $limit
     * @param int $offset
     * @param array $lastSlice
     * @return array
     */
    protected function getSlice($queryBuilder, $limit, $offset, $lastSlice)
    {
        if (!$this->sliceFetcher) {
            return $this->fetchSlice($queryBuilder, $limit, $offset);
        }

        $manager = $this->managerRegistry->getManagerForClass($this->objectClass);
        $identifierFieldNames = $manager
            ->getClassMetadata($this->objectClass)
            ->getIdentifierFieldNames();

        return $this->sliceFetcher->fetch(
            $queryBuilder,
            $limit,
            $offset,
            $lastSlice,
            $identifierFieldNames
        );
    }

    /**
     * Counts objects that would be indexed using the query builder.
     *
     * @param object $queryBuilder
     * @return integer
     */
    protected abstract function countObjects($queryBuilder);

    /**
     * Disables logging and returns the logger that was previously set.
     *
     * @return mixed
     */
    protected abstract function disableLogging();

    /**
     * Reenables the logger with the previously returned logger from disableLogging();
     *
     * @param mixed $logger
     * @return mixed
     */
    protected abstract function enableLogging($logger);

    /**
     * Fetches a slice of objects using the query builder.
     *
     * @param object  $queryBuilder
     * @param integer $limit
     * @param integer $offset
     * @return array
     */
    protected abstract function fetchSlice($queryBuilder, $limit, $offset);

    /**
     * Creates the query builder, which will be used to fetch objects to index.
     *
     * @return object
     */
    protected abstract function createQueryBuilder();
}<|MERGE_RESOLUTION|>--- conflicted
+++ resolved
@@ -79,11 +79,7 @@
                         $this->objectPersister->insertMany($objects);
                     } catch(BulkResponseException $e) {
                         if ($loggerClosure) {
-<<<<<<< HEAD
                             $loggerClosure($batchSize, $nbObjects, sprintf('<error>%s</error>', $e->getMessage()));
-=======
-                            $loggerClosure($batchSize, $nbObjects, sprintf('<error>%s</error>',$e->getMessage()));
->>>>>>> f834499a
                         }
                     }
                 }
