--- conflicted
+++ resolved
@@ -24,18 +24,11 @@
      * Constructor.
      *
      * @param ObjectPersisterInterface $objectPersister
-<<<<<<< HEAD
-     * @param IndexableInterface $indexable
-     * @param string $objectClass
-     * @param array $options
-     * @param ManagerRegistry $managerRegistry
-     * @param SliceFetcherInterface $sliceFetcher
-=======
      * @param IndexableInterface       $indexable
      * @param string                   $objectClass
      * @param array                    $options
      * @param ManagerRegistry          $managerRegistry
->>>>>>> a8f41fa5
+     * @param SliceFetcherInterface    $sliceFetcher
      */
     public function __construct(
         ObjectPersisterInterface $objectPersister,
@@ -81,7 +74,6 @@
             if ($objects) {
                 if (!$ignoreErrors) {
                     $this->objectPersister->insertMany($objects);
-<<<<<<< HEAD
                 } else {
                     try {
                         $this->objectPersister->insertMany($objects);
@@ -89,11 +81,6 @@
                         if ($loggerClosure) {
                             $loggerClosure($batchSize, $nbObjects, sprintf('<error>%s</error>', $e->getMessage()));
                         }
-=======
-                } catch (BulkResponseException $e) {
-                    if ($loggerClosure) {
-                        $loggerClosure(sprintf('<error>%s</error>', $e->getMessage()));
->>>>>>> a8f41fa5
                     }
                 }
             }
