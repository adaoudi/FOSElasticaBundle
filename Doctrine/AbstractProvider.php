--- conflicted
+++ resolved
@@ -58,36 +58,10 @@
         $batchSize = isset($options['batch-size']) ? intval($options['batch-size']) : $this->options['batch_size'];
         $ignoreErrors = isset($options['ignore-errors']) ? $options['ignore-errors'] : $this->options['ignore_errors'];
         $manager = $this->managerRegistry->getManagerForClass($this->objectClass);
+
         $objects = array();
-
         for (; $offset < $nbObjects; $offset += $batchSize) {
-<<<<<<< HEAD
-            if ($loggerClosure) {
-                $stepStartTime = microtime(true);
-            }
-
-            if ($this->sliceFetcher) {
-                $identifierFieldNames = $manager
-                    ->getClassMetadata($this->objectClass)
-                    ->getIdentifierFieldNames();
-
-                $objects = $this->sliceFetcher->fetch(
-                    $queryBuilder,
-                    $batchSize,
-                    $offset,
-                    $objects,
-                    $identifierFieldNames
-                );
-            } else {
-                $objects = $this->fetchSlice($queryBuilder, $batchSize, $offset);
-            }
-
-            if ($loggerClosure) {
-                $stepNbObjects = count($objects);
-            }
-=======
-            $objects = $this->fetchSlice($queryBuilder, $batchSize, $offset);
->>>>>>> cbb24797
+            $objects = $this->getSlice($queryBuilder, $batchSize, $offset, $objects);
             $objects = array_filter($objects, array($this, 'isObjectIndexable'));
 
             if ($objects) {
@@ -98,7 +72,7 @@
                         $this->objectPersister->insertMany($objects);
                     } catch(BulkResponseException $e) {
                         if ($loggerClosure) {
-                            $loggerClosure(sprintf('<error>%s</error>',$e->getMessage()));
+                            $loggerClosure($batchSize, $nbObjects, sprintf('<error>%s</error>',$e->getMessage()));
                         }
                     }
                 }
@@ -118,6 +92,36 @@
         if (!$this->options['debug_logging']) {
             $this->enableLogging($logger);
         }
+    }
+
+    /**
+     * If this Provider has a SliceFetcher defined, we use it instead of falling back to
+     * the fetchSlice methods defined in the ORM/MongoDB subclasses.
+     *
+     * @param $queryBuilder
+     * @param int $limit
+     * @param int $offset
+     * @param array $lastSlice
+     * @return array
+     */
+    protected function getSlice($queryBuilder, $limit, $offset, $lastSlice)
+    {
+        if (!$this->sliceFetcher) {
+            return $this->fetchSlice($queryBuilder, $limit, $offset);
+        }
+
+        $manager = $this->managerRegistry->getManagerForClass($this->objectClass);
+        $identifierFieldNames = $manager
+            ->getClassMetadata($this->objectClass)
+            ->getIdentifierFieldNames();
+
+        return $this->sliceFetcher->fetch(
+            $queryBuilder,
+            $limit,
+            $offset,
+            $lastSlice,
+            $identifierFieldNames
+        );
     }
 
     /**
