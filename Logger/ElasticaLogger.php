--- conflicted
+++ resolved
@@ -44,21 +44,12 @@
     /**
      * Logs a query.
      *
-<<<<<<< HEAD
-     * @param string $path   Path to call
-     * @param string $method Rest method to use (GET, POST, DELETE, PUT)
-     * @param array  $data   arguments
-     * @param float  $time   execution time
-     * @param array  $connection   host, port, transport and headers of the query
-     * @param array  $query  arguments
-=======
      * @param string $path       Path to call
      * @param string $method     Rest method to use (GET, POST, DELETE, PUT)
      * @param array  $data       Arguments
      * @param float  $time       Execution time
-     * @param array  $connection Host, port and transport of the query
+     * @param array  $connection Host, port, transport, and headers of the query
      * @param array  $query      Arguments
->>>>>>> babe2080
      */
     public function logQuery($path, $method, $data, $time, $connection = array(), $query = array())
     {
