--- conflicted
+++ resolved
@@ -5,17 +5,7 @@
            xsi:schemaLocation="http://symfony.com/schema/dic/services http://symfony.com/schema/dic/services/services-1.0.xsd">
 
     <services>
-<<<<<<< HEAD
-        <service id="fos_elastica.pager_provider_registry" class="FOS\ElasticaBundle\Provider\PagerProviderRegistry">
-=======
-        <service id="fos_elastica.provider_registry" class="%fos_elastica.provider_registry.class%">
-            <call method="setContainer">
-                <argument type="service" id="service_container" />
-            </call>
-        </service>
-
         <service id="fos_elastica.pager_provider_registry" class="FOS\ElasticaBundle\Provider\PagerProviderRegistry" public="true">
->>>>>>> 399b4277
             <argument type="collection" /> <!-- providers -->
             <call method="setContainer">
                 <argument type="service" id="service_container" />
