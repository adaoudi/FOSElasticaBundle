<?xml version="1.0" encoding="UTF-8" ?>

<container xmlns="http://symfony.com/schema/dic/services"
    xmlns:xsi="http://www.w3.org/2001/XMLSchema-instance"
    xsi:schemaLocation="http://symfony.com/schema/dic/services http://symfony.com/schema/dic/services/services-1.0.xsd">

    <parameters>
        <parameter key="foq_elastica.client.class">FOQ\ElasticaBundle\Client</parameter>
        <parameter key="foq_elastica.index.class">Elastica_Index</parameter>
        <parameter key="foq_elastica.type.class">Elastica_Type</parameter>
        <parameter key="foq_elastica.logger.class">FOQ\ElasticaBundle\Logger\ElasticaLogger</parameter>
        <parameter key="foq_elastica.data_collector.class">FOQ\ElasticaBundle\DataCollector\ElasticaDataCollector</parameter>
        <parameter key="foq_elastica.manager.class">FOQ\ElasticaBundle\Manager\RepositoryManager</parameter>
        <parameter key="foq_elastica.elastica_to_model_transformer.collection.class">FOQ\ElasticaBundle\Transformer\ElasticaToModelTransformerCollection</parameter>
    </parameters>

    <services>

        <service id="foq_elastica.logger" class="%foq_elastica.logger.class%">
            <argument type="service" id="logger" on-invalid="null" />
            <tag name="monolog.logger" channel="elastica" />
        </service>
        <service id="foq_elastica.data_collector" class="%foq_elastica.data_collector.class%" public="true">
            <tag name="data_collector" template="FOQElasticaBundle:Collector:elastica" id="elastica" />
            <argument type="service" id="foq_elastica.logger" />
        </service>

        <service id="foq_elastica.client" class="%foq_elastica.client.class%">
            <argument /> <!-- config -->
            <call method="setLogger">
                <argument type="service" id="foq_elastica.logger" />
            </call>
        </service>

        <service id="foq_elastica.index_manager" class="FOQ\ElasticaBundle\IndexManager">
            <argument /> <!-- indexes -->
            <argument /> <!-- default index -->
        </service>

        <service id="foq_elastica.populator" class="FOQ\ElasticaBundle\Populator">
            <argument /> <!-- providers -->
        </service>

        <service id="foq_elastica.reseter" class="FOQ\ElasticaBundle\Reseter">
            <argument /> <!-- index configs -->
        </service>

        <service id="foq_elastica.object_persister.prototype" class="FOQ\ElasticaBundle\Persister\ObjectPersister" public="false" abstract="true">
            <argument /> <!-- type -->
            <argument /> <!-- model to elastica transformer -->
            <argument /> <!-- model -->
            <argument /> <!-- properties mapping -->
            <argument type="service" id="logger" on-invalid="null" />
            <argument>%kernel.debug%</argument>
        </service>

        <service id="foq_elastica.finder.prototype" class="FOQ\ElasticaBundle\Finder\TransformedFinder" public="true" abstract="true">
            <argument /> <!-- searchable -->
            <argument /> <!-- transformer -->
        </service>

        <service id="foq_elastica.model_to_elastica_transformer.prototype.auto" class="FOQ\ElasticaBundle\Transformer\ModelToElasticaAutoTransformer" public="false" abstract="true">
            <argument /> <!-- options -->
        </service>

<<<<<<< HEAD
=======
        <service id="foq_elastica.manager" class="%foq_elastica.manager.class%" />

>>>>>>> ce82e8f5
        <service id="foq_elastica.elastica_to_model_transformer.collection.prototype" class="%foq_elastica.elastica_to_model_transformer.collection.class%" public="true" abstract="true">
            <argument type="collection" /> <!-- transformers -->
            <argument type="collection" /> <!-- options -->
        </service>
<<<<<<< HEAD
=======
        
>>>>>>> ce82e8f5
    </services>

</container><|MERGE_RESOLUTION|>--- conflicted
+++ resolved
@@ -63,19 +63,11 @@
             <argument /> <!-- options -->
         </service>
 
-<<<<<<< HEAD
-=======
-        <service id="foq_elastica.manager" class="%foq_elastica.manager.class%" />
-
->>>>>>> ce82e8f5
         <service id="foq_elastica.elastica_to_model_transformer.collection.prototype" class="%foq_elastica.elastica_to_model_transformer.collection.class%" public="true" abstract="true">
             <argument type="collection" /> <!-- transformers -->
             <argument type="collection" /> <!-- options -->
         </service>
-<<<<<<< HEAD
-=======
-        
->>>>>>> ce82e8f5
+
     </services>
 
 </container>