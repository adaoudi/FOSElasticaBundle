--- conflicted
+++ resolved
@@ -5,15 +5,7 @@
            xsi:schemaLocation="http://symfony.com/schema/dic/services http://symfony.com/schema/dic/services/services-1.0.xsd">
 
     <parameters>
-<<<<<<< HEAD
-=======
         <parameter key="fos_elastica.use_v5_api">false</parameter>
-        <parameter key="fos_elastica.client.class">FOS\ElasticaBundle\Elastica\Client</parameter>
-        <parameter key="fos_elastica.logger.class">FOS\ElasticaBundle\Logger\ElasticaLogger</parameter>
-        <parameter key="fos_elastica.data_collector.class">FOS\ElasticaBundle\DataCollector\ElasticaDataCollector</parameter>
-        <parameter key="fos_elastica.mapping_builder.class">FOS\ElasticaBundle\Index\MappingBuilder</parameter>
-        <parameter key="fos_elastica.property_accessor.class">Symfony\Component\PropertyAccess\PropertyAccessor</parameter>
->>>>>>> 2a4363c4
         <parameter key="fos_elastica.property_accessor.magicCall">false</parameter>
         <parameter key="fos_elastica.property_accessor.throwExceptionOnInvalidIndex">false</parameter>
     </parameters>
