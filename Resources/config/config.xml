--- conflicted
+++ resolved
@@ -28,17 +28,6 @@
             <argument type="service" id="fos_elastica.logger" />
         </service>
 
-<<<<<<< HEAD
-        <service id="fos_elastica.client" class="%fos_elastica.client.class%">
-            <argument /> <!-- config -->
-            <call method="setLogger">
-                <argument type="service" id="fos_elastica.logger" />
-            </call>
-            <tag name="fos_elastica.client" />
-        </service>
-
-=======
->>>>>>> 11d0dd8f
         <service id="fos_elastica.index_manager" class="FOS\ElasticaBundle\IndexManager">
             <argument /> <!-- indexes -->
             <argument /> <!-- default index -->
