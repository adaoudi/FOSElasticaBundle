<?xml version="1.0" encoding="UTF-8" ?>

<container xmlns="http://symfony.com/schema/dic/services"
           xmlns:xsi="http://www.w3.org/2001/XMLSchema-instance"
           xsi:schemaLocation="http://symfony.com/schema/dic/services http://symfony.com/schema/dic/services/services-1.0.xsd">

    <services>
        <service id="fos_elastica.in_place_pager_persister" class="FOS\ElasticaBundle\Persister\InPlacePagerPersister" public="true">
            <argument type="service" id="fos_elastica.persister_registry" />
            <argument type="service" id="event_dispatcher" />

            <tag name="fos_elastica.pager_persister" persisterName="in_place" />
        </service>

        <service id="fos_elastica.pager_persister_registry" class="FOS\ElasticaBundle\Persister\PagerPersisterRegistry" public="true">
            <argument type="collection" /> <!-- nameToServiceIdMap -->

            <call method="setContainer">
                <argument type="service" id="service_container" />
            </call>
        </service>
<<<<<<< HEAD
=======

>>>>>>> 7b957566
        <service id="fos_elastica.persister_registry" class="FOS\ElasticaBundle\Persister\PersisterRegistry" public="true">
            <argument type="collection" />
            <call method="setContainer">
                <argument type="service" id="service_container" />
            </call>
        </service>

        <service id="fos_elastica.filter_objects_listener" class="FOS\ElasticaBundle\Persister\Listener\FilterObjectsListener" public="true">
            <argument type="service" id="fos_elastica.indexable" />

            <tag name="kernel.event_subscriber" />
        </service>

        <service id="fos_elastica.object_persister" class="FOS\ElasticaBundle\Persister\ObjectPersister" abstract="true">
            <argument /> <!-- type -->
            <argument /> <!-- model to elastica transformer -->
            <argument /> <!-- model -->
            <argument /> <!-- properties mapping -->
        </service>

        <service id="fos_elastica.object_serializer_persister" class="FOS\ElasticaBundle\Persister\ObjectSerializerPersister" abstract="true">
            <argument /> <!-- type -->
            <argument /> <!-- model to elastica transformer -->
            <argument /> <!-- model -->
            <argument /> <!-- serializer -->
        </service>
    </services>
</container><|MERGE_RESOLUTION|>--- conflicted
+++ resolved
@@ -19,10 +19,7 @@
                 <argument type="service" id="service_container" />
             </call>
         </service>
-<<<<<<< HEAD
-=======
 
->>>>>>> 7b957566
         <service id="fos_elastica.persister_registry" class="FOS\ElasticaBundle\Persister\PersisterRegistry" public="true">
             <argument type="collection" />
             <call method="setContainer">
