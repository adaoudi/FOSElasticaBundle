--- conflicted
+++ resolved
@@ -5,23 +5,17 @@
            xsi:schemaLocation="http://symfony.com/schema/dic/services http://symfony.com/schema/dic/services/services-1.0.xsd">
 
     <services>
-<<<<<<< HEAD
-        <service id="fos_elastica.object_persister" class="FOS\ElasticaBundle\Persister\ObjectPersister" abstract="true">
-=======
         <service id="fos_elastica.pager_persister" class="FOS\ElasticaBundle\Persister\InPlacePagerPersister">
             <argument type="service" id="fos_elastica.persister_registry" />
             <argument type="service" id="event_dispatcher" />
         </service>
-
         <service id="fos_elastica.persister_registry" class="FOS\ElasticaBundle\Persister\PersisterRegistry">
             <argument type="collection"></argument>
             <call method="setContainer">
                 <argument type="service" id="service_container" />
             </call>
         </service>
-
-        <service id="fos_elastica.object_persister" class="%fos_elastica.object_persister.class%" abstract="true">
->>>>>>> 2a4363c4
+        <service id="fos_elastica.object_persister" class="FOS\ElasticaBundle\Persister\ObjectPersister" abstract="true">
             <argument /> <!-- type -->
             <argument /> <!-- model to elastica transformer -->
             <argument /> <!-- model -->
