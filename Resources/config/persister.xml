<?xml version="1.0" encoding="UTF-8" ?>

<container xmlns="http://symfony.com/schema/dic/services"
           xmlns:xsi="http://www.w3.org/2001/XMLSchema-instance"
           xsi:schemaLocation="http://symfony.com/schema/dic/services http://symfony.com/schema/dic/services/services-1.0.xsd">

    <services>
        <service id="fos_elastica.pager_persister" class="FOS\ElasticaBundle\Persister\InPlacePagerPersister">
            <argument type="service" id="fos_elastica.persister_registry" />
            <argument type="service" id="event_dispatcher" />
        </service>
        <service id="fos_elastica.persister_registry" class="FOS\ElasticaBundle\Persister\PersisterRegistry">
            <argument type="collection" />
            <call method="setContainer">
                <argument type="service" id="service_container" />
            </call>
        </service>
<<<<<<< HEAD
        <service id="fos_elastica.object_persister" class="FOS\ElasticaBundle\Persister\ObjectPersister" abstract="true">
=======

        <service id="fos_elastica.filter_objects_listener" class="FOS\ElasticaBundle\Persister\Listener\FilterObjectsListener">
            <argument type="service" id="fos_elastica.indexable" />

            <tag name="kernel.event_subscriber" />
        </service>

        <service id="fos_elastica.object_persister" class="%fos_elastica.object_persister.class%" abstract="true">
>>>>>>> b633b02b
            <argument /> <!-- type -->
            <argument /> <!-- model to elastica transformer -->
            <argument /> <!-- model -->
            <argument /> <!-- properties mapping -->
        </service>

        <service id="fos_elastica.object_serializer_persister" class="FOS\ElasticaBundle\Persister\ObjectSerializerPersister" abstract="true">
            <argument /> <!-- type -->
            <argument /> <!-- model to elastica transformer -->
            <argument /> <!-- model -->
            <argument /> <!-- serializer -->
        </service>
    </services>
</container><|MERGE_RESOLUTION|>--- conflicted
+++ resolved
@@ -15,9 +15,6 @@
                 <argument type="service" id="service_container" />
             </call>
         </service>
-<<<<<<< HEAD
-        <service id="fos_elastica.object_persister" class="FOS\ElasticaBundle\Persister\ObjectPersister" abstract="true">
-=======
 
         <service id="fos_elastica.filter_objects_listener" class="FOS\ElasticaBundle\Persister\Listener\FilterObjectsListener">
             <argument type="service" id="fos_elastica.indexable" />
@@ -25,8 +22,7 @@
             <tag name="kernel.event_subscriber" />
         </service>
 
-        <service id="fos_elastica.object_persister" class="%fos_elastica.object_persister.class%" abstract="true">
->>>>>>> b633b02b
+        <service id="fos_elastica.object_persister" class="FOS\ElasticaBundle\Persister\ObjectPersister" abstract="true">
             <argument /> <!-- type -->
             <argument /> <!-- model to elastica transformer -->
             <argument /> <!-- model -->
