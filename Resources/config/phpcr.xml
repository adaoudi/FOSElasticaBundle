--- conflicted
+++ resolved
@@ -5,17 +5,12 @@
            xsi:schemaLocation="http://symfony.com/schema/dic/services http://symfony.com/schema/dic/services/services-1.0.xsd">
 
     <services>
-<<<<<<< HEAD
-        <service id="fos_elastica.slice_fetcher.phpcr" class="FOS\ElasticaBundle\Doctrine\PHPCR\SliceFetcher">
-=======
         <service id="fos_elastica.pager_provider.prototype.phpcr" class="FOS\ElasticaBundle\Doctrine\PHPCRPagerProvider" public="true" abstract="true">
             <argument type="service" id="doctrine" /> <!-- manager registry -->
             <argument /> <!-- model -->
             <argument type="collection" /> <!-- options -->
         </service>
-
-        <service id="fos_elastica.slice_fetcher.phpcr" class="%fos_elastica.slice_fetcher.phpcr.class%">
->>>>>>> 2a4363c4
+        <service id="fos_elastica.slice_fetcher.phpcr" class="FOS\ElasticaBundle\Doctrine\PHPCR\SliceFetcher">
         </service>
 
         <service id="fos_elastica.provider.prototype.phpcr" class="FOS\ElasticaBundle\Doctrine\PHPCR\Provider" public="true" abstract="true">
