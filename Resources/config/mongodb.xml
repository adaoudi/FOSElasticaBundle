<?xml version="1.0" encoding="UTF-8" ?>

<container xmlns="http://symfony.com/schema/dic/services"
    xmlns:xsi="http://www.w3.org/2001/XMLSchema-instance"
    xsi:schemaLocation="http://symfony.com/schema/dic/services http://symfony.com/schema/dic/services/services-1.0.xsd">

    <services>
<<<<<<< HEAD
        <service id="fos_elastica.slice_fetcher.mongodb" class="FOS\ElasticaBundle\Doctrine\MongoDB\SliceFetcher">
=======
        <service id="fos_elastica.pager_provider.prototype.mongodb" class="FOS\ElasticaBundle\Doctrine\MongoDBPagerProvider" public="true" abstract="true">
            <argument type="service" id="doctrine" /> <!-- manager registry -->
            <argument /> <!-- model -->
            <argument type="collection" /> <!-- options -->
        </service>

        <service id="fos_elastica.slice_fetcher.mongodb" class="%fos_elastica.slice_fetcher.mongodb.class%">
>>>>>>> 2a4363c4
        </service>

        <service id="fos_elastica.provider.prototype.mongodb" class="FOS\ElasticaBundle\Doctrine\MongoDB\Provider" public="true" abstract="true">
            <argument /> <!-- object persister -->
            <argument type="service" id="fos_elastica.indexable" />
            <argument /> <!-- model -->
            <argument type="collection" /> <!-- options -->
            <argument type="service" id="doctrine_mongodb" /> <!-- manager registry -->
            <argument type="service" id="fos_elastica.slice_fetcher.mongodb" /> <!-- slice fetcher -->
        </service>

        <service id="fos_elastica.listener.prototype.mongodb" class="FOS\ElasticaBundle\Doctrine\Listener" public="false" abstract="true">
            <argument /> <!-- object persister -->
            <argument type="service" id="fos_elastica.indexable" />
            <argument type="collection" /> <!-- configuration -->
            <argument>null</argument> <!-- logger -->
        </service>

        <service id="fos_elastica.elastica_to_model_transformer.prototype.mongodb" class="FOS\ElasticaBundle\Doctrine\MongoDB\ElasticaToModelTransformer" public="false" abstract="true">
            <argument type="service" id="doctrine_mongodb" />
            <argument /> <!-- model -->
            <argument type="collection" /> <!-- options -->
            <call method="setPropertyAccessor">
                <argument type="service" id="fos_elastica.property_accessor" />
            </call>
        </service>

        <service id="fos_elastica.manager.mongodb" class="FOS\ElasticaBundle\Doctrine\RepositoryManager">
            <argument type="service" id="doctrine_mongodb"/>
            <argument type="service" id="fos_elastica.repository_manager"/>
        </service>
    </services>
</container><|MERGE_RESOLUTION|>--- conflicted
+++ resolved
@@ -5,17 +5,12 @@
     xsi:schemaLocation="http://symfony.com/schema/dic/services http://symfony.com/schema/dic/services/services-1.0.xsd">
 
     <services>
-<<<<<<< HEAD
-        <service id="fos_elastica.slice_fetcher.mongodb" class="FOS\ElasticaBundle\Doctrine\MongoDB\SliceFetcher">
-=======
         <service id="fos_elastica.pager_provider.prototype.mongodb" class="FOS\ElasticaBundle\Doctrine\MongoDBPagerProvider" public="true" abstract="true">
             <argument type="service" id="doctrine" /> <!-- manager registry -->
             <argument /> <!-- model -->
             <argument type="collection" /> <!-- options -->
         </service>
-
-        <service id="fos_elastica.slice_fetcher.mongodb" class="%fos_elastica.slice_fetcher.mongodb.class%">
->>>>>>> 2a4363c4
+        <service id="fos_elastica.slice_fetcher.mongodb" class="FOS\ElasticaBundle\Doctrine\MongoDB\SliceFetcher">
         </service>
 
         <service id="fos_elastica.provider.prototype.mongodb" class="FOS\ElasticaBundle\Doctrine\MongoDB\Provider" public="true" abstract="true">
