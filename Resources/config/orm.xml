<?xml version="1.0" encoding="UTF-8" ?>

<container xmlns="http://symfony.com/schema/dic/services"
           xmlns:xsi="http://www.w3.org/2001/XMLSchema-instance"
           xsi:schemaLocation="http://symfony.com/schema/dic/services http://symfony.com/schema/dic/services/services-1.0.xsd">

    <services>
<<<<<<< HEAD
        <service id="fos_elastica.slice_fetcher.orm" class="FOS\ElasticaBundle\Doctrine\ORM\SliceFetcher">
=======
        <service id="fos_elastica.pager_provider.prototype.orm" class="FOS\ElasticaBundle\Doctrine\ORMPagerProvider" public="true" abstract="true">
            <argument type="service" id="doctrine" /> <!-- manager registry -->
            <argument /> <!-- model -->
            <argument type="collection" /> <!-- options -->
        </service>

        <service id="fos_elastica.slice_fetcher.orm" class="%fos_elastica.slice_fetcher.orm.class%">
>>>>>>> 2a4363c4
        </service>

        <service id="fos_elastica.provider.prototype.orm" class="FOS\ElasticaBundle\Doctrine\ORM\Provider" public="true" abstract="true">
            <argument /> <!-- object persister -->
            <argument type="service" id="fos_elastica.indexable" />
            <argument /> <!-- model -->
            <argument type="collection" /> <!-- options -->
            <argument type="service" id="doctrine" /> <!-- manager registry -->
            <argument type="service" id="fos_elastica.slice_fetcher.orm" /> <!-- slice fetcher -->
        </service>

        <service id="fos_elastica.listener.prototype.orm" class="FOS\ElasticaBundle\Doctrine\Listener" public="false" abstract="true">
            <argument /> <!-- object persister -->
            <argument type="service" id="fos_elastica.indexable" />
            <argument type="collection" /> <!-- configuration -->
            <argument>null</argument> <!-- logger -->
        </service>

        <service id="fos_elastica.elastica_to_model_transformer.prototype.orm" class="FOS\ElasticaBundle\Doctrine\ORM\ElasticaToModelTransformer" public="false" abstract="true">
            <argument type="service" id="doctrine" />
            <argument /> <!-- model -->
            <argument type="collection" /> <!-- options -->
            <call method="setPropertyAccessor">
                <argument type="service" id="fos_elastica.property_accessor" />
            </call>
        </service>

        <service id="fos_elastica.manager.orm" class="FOS\ElasticaBundle\Doctrine\RepositoryManager">
            <argument type="service" id="doctrine" />
            <argument type="service" id="fos_elastica.repository_manager" />
        </service>
    </services>
</container><|MERGE_RESOLUTION|>--- conflicted
+++ resolved
@@ -5,17 +5,12 @@
            xsi:schemaLocation="http://symfony.com/schema/dic/services http://symfony.com/schema/dic/services/services-1.0.xsd">
 
     <services>
-<<<<<<< HEAD
-        <service id="fos_elastica.slice_fetcher.orm" class="FOS\ElasticaBundle\Doctrine\ORM\SliceFetcher">
-=======
         <service id="fos_elastica.pager_provider.prototype.orm" class="FOS\ElasticaBundle\Doctrine\ORMPagerProvider" public="true" abstract="true">
             <argument type="service" id="doctrine" /> <!-- manager registry -->
             <argument /> <!-- model -->
             <argument type="collection" /> <!-- options -->
         </service>
-
-        <service id="fos_elastica.slice_fetcher.orm" class="%fos_elastica.slice_fetcher.orm.class%">
->>>>>>> 2a4363c4
+        <service id="fos_elastica.slice_fetcher.orm" class="FOS\ElasticaBundle\Doctrine\ORM\SliceFetcher">
         </service>
 
         <service id="fos_elastica.provider.prototype.orm" class="FOS\ElasticaBundle\Doctrine\ORM\Provider" public="true" abstract="true">
