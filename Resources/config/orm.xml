<?xml version="1.0" encoding="UTF-8" ?>

<container xmlns="http://symfony.com/schema/dic/services"
           xmlns:xsi="http://www.w3.org/2001/XMLSchema-instance"
           xsi:schemaLocation="http://symfony.com/schema/dic/services http://symfony.com/schema/dic/services/services-1.0.xsd">

    <parameters>
        <parameter key="fos_elastica.slice_fetcher.orm.class">FOS\ElasticaBundle\Doctrine\ORM\SliceFetcher</parameter>
        <parameter key="fos_elastica.provider.prototype.orm.class">FOS\ElasticaBundle\Doctrine\ORM\Provider</parameter>
        <parameter key="fos_elastica.listener.prototype.orm.class">FOS\ElasticaBundle\Doctrine\Listener</parameter>
        <parameter key="fos_elastica.elastica_to_model_transformer.prototype.orm.class">FOS\ElasticaBundle\Doctrine\ORM\ElasticaToModelTransformer</parameter>
        <parameter key="fos_elastica.manager.orm.class">FOS\ElasticaBundle\Doctrine\RepositoryManager</parameter>
    </parameters>

    <services>
        <service id="fos_elastica.slice_fetcher.orm" class="%fos_elastica.slice_fetcher.orm.class%">
        </service>

        <service id="fos_elastica.provider.prototype.orm" class="%fos_elastica.provider.prototype.orm.class%" public="true" abstract="true">
            <argument /> <!-- object persister -->
            <argument type="service" id="fos_elastica.indexable" />
            <argument /> <!-- model -->
            <argument type="collection" /> <!-- options -->
            <argument type="service" id="doctrine" /> <!-- manager registry -->
            <argument type="service" id="fos_elastica.slice_fetcher.orm" /> <!-- slice fetcher -->
        </service>

        <service id="fos_elastica.listener.prototype.orm" class="%fos_elastica.listener.prototype.orm.class%" public="false" abstract="true">
            <argument /> <!-- object persister -->
            <argument type="service" id="fos_elastica.indexable" />
            <argument type="collection" /> <!-- configuration -->
<<<<<<< HEAD
            <argument on-invalid="null" /> <!-- logger -->
=======
            <argument>null</argument> <!-- logger -->
>>>>>>> f72c5150
        </service>

        <service id="fos_elastica.elastica_to_model_transformer.prototype.orm" class="%fos_elastica.elastica_to_model_transformer.prototype.orm.class%" public="false" abstract="true">
            <argument type="service" id="doctrine" />
            <argument /> <!-- model -->
            <argument type="collection" /> <!-- options -->
            <call method="setPropertyAccessor">
                <argument type="service" id="fos_elastica.property_accessor" />
            </call>
        </service>

        <service id="fos_elastica.manager.orm" class="%fos_elastica.manager.orm.class%">
            <argument type="service" id="doctrine" />
            <argument type="service" id="annotation_reader" />
        </service>
    </services>
</container><|MERGE_RESOLUTION|>--- conflicted
+++ resolved
@@ -29,11 +29,7 @@
             <argument /> <!-- object persister -->
             <argument type="service" id="fos_elastica.indexable" />
             <argument type="collection" /> <!-- configuration -->
-<<<<<<< HEAD
-            <argument on-invalid="null" /> <!-- logger -->
-=======
             <argument>null</argument> <!-- logger -->
->>>>>>> f72c5150
         </service>
 
         <service id="fos_elastica.elastica_to_model_transformer.prototype.orm" class="%fos_elastica.elastica_to_model_transformer.prototype.orm.class%" public="false" abstract="true">
