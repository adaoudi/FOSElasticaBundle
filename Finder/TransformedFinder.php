--- conflicted
+++ resolved
@@ -2,19 +2,13 @@
 
 namespace FOS\ElasticaBundle\Finder;
 
-use FOS\ElasticaBundle\Finder\PaginatedFinderInterface;
+use Elastica\Document;
 use FOS\ElasticaBundle\Transformer\ElasticaToModelTransformerInterface;
 use FOS\ElasticaBundle\Paginator\TransformedPaginatorAdapter;
 use FOS\ElasticaBundle\Paginator\FantaPaginatorAdapter;
 use Pagerfanta\Pagerfanta;
-<<<<<<< HEAD
 use Elastica\SearchableInterface;
 use Elastica\Query;
-=======
-use Elastica_Document;
-use Elastica_Searchable;
-use Elastica_Query;
->>>>>>> 4fb0545a
 
 /**
  * Finds elastica documents and map them to persisted objects
@@ -61,7 +55,7 @@
      **/
     public function moreLikeThis($id, $params = array(), $query = array())
     {
-        $doc = new Elastica_Document($id);
+        $doc = new Document($id);
         $results = $this->searchable->moreLikeThis($doc, $params, $query)->getResults();
 
         return $this->transformer->transform($results);
