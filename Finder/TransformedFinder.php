<?php

/*
 * This file is part of the FOSElasticaBundle package.
 *
 * (c) FriendsOfSymfony <http://friendsofsymfony.github.com/>
 *
 * For the full copyright and license information, please view the LICENSE
 * file that was distributed with this source code.
 */

namespace FOS\ElasticaBundle\Finder;

use Elastica\Document;
use Elastica\Query;
use Elastica\SearchableInterface;
use FOS\ElasticaBundle\Paginator\FantaPaginatorAdapter;
use FOS\ElasticaBundle\Paginator\HybridPaginatorAdapter;
use FOS\ElasticaBundle\Paginator\RawPaginatorAdapter;
use FOS\ElasticaBundle\Paginator\TransformedPaginatorAdapter;
use FOS\ElasticaBundle\Transformer\ElasticaToModelTransformerInterface;
use Pagerfanta\Pagerfanta;

/**
 * Finds elastica documents and map them to persisted objects.
 */
class TransformedFinder implements PaginatedFinderInterface
{
    protected $searchable;
    protected $transformer;

    /**
     * @param SearchableInterface                 $searchable
     * @param ElasticaToModelTransformerInterface $transformer
     */
    public function __construct(SearchableInterface $searchable, ElasticaToModelTransformerInterface $transformer)
    {
        $this->searchable = $searchable;
        $this->transformer = $transformer;
    }

    /**
     * {@inheritdoc}
     */
    public function find($query, $limit = null, $options = array())
    {
        $results = $this->search($query, $limit, $options);

        return $this->transformer->transform($results);
    }

    public function findHybrid($query, $limit = null, $options = array())
    {
        $results = $this->search($query, $limit, $options);

        return $this->transformer->hybridTransform($results);
    }

    /**
<<<<<<< HEAD
     * Find documents similar to one with passed id.
     *
     * @param int   $id
     * @param array $params
     * @param array $query
     *
     * @return array of model objects
     **/
    public function moreLikeThis($id, $params = array(), $query = array())
    {
        $doc = new Document($id);
        $results = $this->searchable->moreLikeThis($doc, $params, $query)->getResults();

        return $this->transformer->transform($results);
    }

    /**
=======
>>>>>>> e4fab912
     * @param $query
     * @param null|int $limit
     * @param array    $options
     *
     * @return array
     */
    protected function search($query, $limit = null, $options = array())
    {
        $queryObject = Query::create($query);
        if (null !== $limit) {
            $queryObject->setSize($limit);
        }
        $results = $this->searchable->search($queryObject, $options)->getResults();

        return $results;
    }

    /**
     * {@inheritdoc}
     */
    public function findPaginated($query, $options = array())
    {
        $queryObject = Query::create($query);
        $paginatorAdapter = $this->createPaginatorAdapter($queryObject, $options);

        return new Pagerfanta(new FantaPaginatorAdapter($paginatorAdapter));
    }

    /**
     * {@inheritdoc}
     */
    public function createPaginatorAdapter($query, $options = array())
    {
        $query = Query::create($query);

        return new TransformedPaginatorAdapter($this->searchable, $query, $options, $this->transformer);
    }

    /**
     * {@inheritdoc}
     */
    public function createHybridPaginatorAdapter($query)
    {
        $query = Query::create($query);

        return new HybridPaginatorAdapter($this->searchable, $query, $this->transformer);
    }

    /**
     * {@inheritdoc}
     */
    public function createRawPaginatorAdapter($query, $options = array())
    {
        $query = Query::create($query);

        return new RawPaginatorAdapter($this->searchable, $query, $options);
    }
}<|MERGE_RESOLUTION|>--- conflicted
+++ resolved
@@ -57,26 +57,6 @@
     }
 
     /**
-<<<<<<< HEAD
-     * Find documents similar to one with passed id.
-     *
-     * @param int   $id
-     * @param array $params
-     * @param array $query
-     *
-     * @return array of model objects
-     **/
-    public function moreLikeThis($id, $params = array(), $query = array())
-    {
-        $doc = new Document($id);
-        $results = $this->searchable->moreLikeThis($doc, $params, $query)->getResults();
-
-        return $this->transformer->transform($results);
-    }
-
-    /**
-=======
->>>>>>> e4fab912
      * @param $query
      * @param null|int $limit
      * @param array    $options
