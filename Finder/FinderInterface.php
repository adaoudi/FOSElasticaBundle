<?php

namespace FOQ\ElasticaBundle\Finder;

interface FinderInterface
{
<<<<<<< HEAD
    /**
     * Searches for query results within a given limit
     *
     * @param mixed $query Can be a string, an array or an Elastica_Query object
     * @param int   $limit How many results to get
     *
     * @return array results
     */
    function find($query, $limit);
=======
	/**
	 * Searches for query results within a given limit
	 *
	 * @param mixed $query  Can be a string, an array or an Elastica_Query object
	 * @param int $limit How many results to get
	 * @return array results
	 */
	function find($query, $limit = null);
>>>>>>> 16f439cf
}<|MERGE_RESOLUTION|>--- conflicted
+++ resolved
@@ -4,24 +4,12 @@
 
 interface FinderInterface
 {
-<<<<<<< HEAD
     /**
      * Searches for query results within a given limit
      *
-     * @param mixed $query Can be a string, an array or an Elastica_Query object
-     * @param int   $limit How many results to get
-     *
+     * @param mixed $query  Can be a string, an array or an Elastica_Query object
+     * @param int $limit How many results to get
      * @return array results
      */
-    function find($query, $limit);
-=======
-	/**
-	 * Searches for query results within a given limit
-	 *
-	 * @param mixed $query  Can be a string, an array or an Elastica_Query object
-	 * @param int $limit How many results to get
-	 * @return array results
-	 */
-	function find($query, $limit = null);
->>>>>>> 16f439cf
+    function find($query, $limit = null);
 }