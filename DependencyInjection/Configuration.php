--- conflicted
+++ resolved
@@ -83,24 +83,8 @@
                                             'url' => isset($v['url']) ? $v['url'] : null,
                                             'logger' => isset($v['logger']) ? $v['logger'] : null,
                                             'headers' => isset($v['headers']) ? $v['headers'] : null,
-<<<<<<< HEAD
                                             'timeout' => isset($v['timeout']) ? $v['timeout'] : null,
-=======
                                             'transport' => isset($v['transport']) ? $v['transport'] : null,
-                                        )
-                                    )
-                                );
-                            })
-                        ->end()
-                        ->beforeNormalization()
-                            ->ifTrue(function($v) { return isset($v['url']); })
-                            ->then(function($v) {
-                                return array(
-                                    'servers' => array(
-                                        array(
-                                            'url'    => $v['url'],
-                                            'logger' => isset($v['logger']) ? $v['logger'] : null
->>>>>>> 2c208a4f
                                         )
                                     )
                                 );
