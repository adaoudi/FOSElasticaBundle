<?php

namespace FOS\ElasticaBundle\DependencyInjection;

use Symfony\Component\Config\Definition\Builder\ArrayNodeDefinition;
use Symfony\Component\Config\Definition\Builder\TreeBuilder;
use Symfony\Component\Config\Definition\ConfigurationInterface;

class Configuration implements ConfigurationInterface
{
    /**
     * Stores supported database drivers.
     *
     * @var array
     */
    private $supportedDrivers = array('orm', 'mongodb', 'propel');

    private $configArray = array();
    private $debug;

    public function __construct($configArray, $debug)
    {

        $this->configArray = $configArray;
        $this->debug = $debug;
    }

    /**
     * Generates the configuration tree.
     *
     * @return \Symfony\Component\Config\Definition\NodeInterface
     */
    public function getConfigTreeBuilder()
    {
        $treeBuilder = new TreeBuilder();
        $rootNode = $treeBuilder->root('fos_elastica', 'array');

        $this->addClientsSection($rootNode);
        $this->addIndexesSection($rootNode);

        $rootNode
            ->children()
                ->scalarNode('default_client')
                    ->info('Defaults to the first client defined')
                ->end()
                ->scalarNode('default_index')
                    ->info('Defaults to the first index defined')
                ->end()
                ->scalarNode('default_manager')->defaultValue('orm')->end()
                ->arrayNode('serializer')
                    ->treatNullLike(array())
                    ->children()
                        ->scalarNode('callback_class')->defaultValue('FOS\ElasticaBundle\Serializer\Callback')->end()
                        ->scalarNode('serializer')->defaultValue('serializer')->end()
                    ->end()
                ->end()
            ->end()
        ;

        return $treeBuilder;
    }

    /**
     * Generates the configuration tree.
     *
     * @return \Symfony\Component\DependencyInjection\Configuration\NodeInterface
     */
    public function getConfigTree()
    {
        return $this->getConfigTreeBuilder()->buildTree();
    }

    /**
     * Adds the configuration for the "clients" key
     */
    private function addClientsSection(ArrayNodeDefinition $rootNode)
    {
        $rootNode
            ->fixXmlConfig('client')
            ->children()
                ->arrayNode('clients')
                    ->useAttributeAsKey('id')
                    ->prototype('array')
                        ->performNoDeepMerging()
                        ->beforeNormalization()
                            ->ifTrue(function($v) { return isset($v['host']) && isset($v['port']); })
                            ->then(function($v) {
                                return array(
                                    'servers' => array(
                                        array(
                                            'host'   => $v['host'],
                                            'port'   => $v['port'],
                                            'logger' => isset($v['logger']) ? $v['logger'] : null,
                                            'headers' => isset($v['headers']) ? $v['headers'] : null,
                                        )
                                    )
                                );
                            })
                        ->end()
                        ->beforeNormalization()
                            ->ifTrue(function($v) { return isset($v['url']); })
                            ->then(function($v) {
                                return array(
                                    'servers' => array(
                                        array(
                                            'url'    => $v['url'],
                                            'logger' => isset($v['logger']) ? $v['logger'] : null
                                        )
                                    )
                                );
                            })
                        ->end()
                        ->children()
                            ->arrayNode('servers')
                                ->prototype('array')
                                    ->fixXmlConfig('header')
                                    ->children()
                                        ->scalarNode('url')
                                            ->validate()
                                                ->ifTrue(function($url) { return substr($url, -1) !== '/'; })
                                                ->then(function($url) { return $url.'/'; })
                                            ->end()
                                        ->end()
                                        ->scalarNode('host')->end()
                                        ->scalarNode('port')->end()
                                        ->scalarNode('logger')
                                            ->defaultValue(($this->debug) ? 'fos_elastica.logger' : false)
                                            ->treatNullLike('fos_elastica.logger')
                                            ->treatTrueLike('fos_elastica.logger')
                                        ->end()
                                        ->arrayNode('headers')
                                            ->useAttributeAsKey('name')
                                            ->prototype('scalar')->end()
                                        ->end()
                                        ->scalarNode('timeout')->end()
                                    ->end()
                                ->end()
                            ->end()
                            ->scalarNode('timeout')->end()
                            ->scalarNode('headers')->end()
                        ->end()
                    ->end()
                ->end()
            ->end()
        ;
    }

    /**
     * Adds the configuration for the "indexes" key
     */
    private function addIndexesSection(ArrayNodeDefinition $rootNode)
    {
        $rootNode
            ->fixXmlConfig('index')
            ->children()
                ->arrayNode('indexes')
                    ->useAttributeAsKey('name')
                    ->prototype('array')
                        ->children()
                            ->scalarNode('index_name')
                                ->info('Defaults to the name of the index, but can be modified if the index name is different in ElasticSearch')
                            ->end()
                            ->booleanNode('use_alias')->defaultValue(false)->end()
                            ->scalarNode('client')->end()
                            ->scalarNode('finder')
                                ->treatNullLike(true)
                                ->defaultFalse()
                            ->end()
                            ->arrayNode('type_prototype')
                                ->children()
                                    ->scalarNode('index_analyzer')->end()
                                    ->scalarNode('search_analyzer')->end()
                                    ->arrayNode('persistence')
                                        ->validate()
                                            ->ifTrue(function($v) { return isset($v['driver']) && 'propel' === $v['driver'] && isset($v['listener']); })
                                            ->thenInvalid('Propel doesn\'t support listeners')
                                            ->ifTrue(function($v) { return isset($v['driver']) && 'propel' === $v['driver'] && isset($v['repository']); })
                                            ->thenInvalid('Propel doesn\'t support the "repository" parameter')
                                        ->end()
                                        ->children()
                                            ->scalarNode('driver')
                                                ->validate()
                                                    ->ifNotInArray($this->supportedDrivers)
                                                    ->thenInvalid('The driver %s is not supported. Please choose one of '.json_encode($this->supportedDrivers))
                                                ->end()
                                            ->end()
                                            ->scalarNode('identifier')->defaultValue('id')->end()
                                            ->arrayNode('provider')
                                                ->children()
                                                    ->scalarNode('batch_size')->defaultValue(100)->end()
                                                    ->scalarNode('clear_object_manager')->defaultTrue()->end()
                                                    ->scalarNode('disable_logger')->defaultValue('%kernel.debug%')->end()
                                                    ->scalarNode('query_builder_method')->defaultValue('createQueryBuilder')->end()
                                                    ->scalarNode('service')->end()
                                                ->end()
                                            ->end()
                                            ->arrayNode('listener')
                                                ->children()
                                                    ->scalarNode('insert')->defaultTrue()->end()
                                                    ->scalarNode('update')->defaultTrue()->end()
                                                    ->scalarNode('delete')->defaultTrue()->end()
                                                    ->scalarNode('persist')->defaultValue('postFlush')->end()
                                                    ->scalarNode('service')->end()
                                                    ->variableNode('is_indexable_callback')->defaultNull()->end()
                                                ->end()
                                            ->end()
                                            ->arrayNode('finder')
                                                ->children()
                                                    ->scalarNode('service')->end()
                                                ->end()
                                            ->end()
                                            ->arrayNode('elastica_to_model_transformer')
                                                ->addDefaultsIfNotSet()
                                                ->children()
                                                    ->scalarNode('hydrate')->defaultTrue()->end()
                                                    ->scalarNode('ignore_missing')->defaultFalse()->end()
                                                    ->scalarNode('query_builder_method')->defaultValue('createQueryBuilder')->end()
                                                    ->scalarNode('service')->end()
                                                ->end()
                                            ->end()
                                            ->arrayNode('model_to_elastica_transformer')
                                                ->addDefaultsIfNotSet()
                                                ->children()
                                                    ->scalarNode('service')->end()
                                                ->end()
                                            ->end()
                                        ->end()
                                    ->end()
                                ->end()
                            ->end()
                            ->variableNode('settings')->defaultValue(array())->end()
                        ->end()
                        ->append($this->getTypesNode())
                    ->end()
                ->end()
            ->end()
        ;
    }

    /**
     * Returns the array node used for "types".
     */
    protected function getTypesNode()
    {
        $builder = new TreeBuilder();
        $node = $builder->root('types');

        $node
            ->useAttributeAsKey('name')
            ->prototype('array')
                ->treatNullLike(array())
                ->children()
                    ->arrayNode('serializer')
                        ->addDefaultsIfNotSet()
                        ->children()
                            ->arrayNode('groups')
                                ->treatNullLike(array())
                                ->prototype('scalar')->end()
                            ->end()
                            ->scalarNode('version')->end()
                        ->end()
                    ->end()
                    ->scalarNode('index_analyzer')->end()
                    ->scalarNode('search_analyzer')->end()
                    ->arrayNode('persistence')
                        ->validate()
                            ->ifTrue(function($v) { return isset($v['driver']) && 'propel' === $v['driver'] && isset($v['listener']); })
                            ->thenInvalid('Propel doesn\'t support listeners')
                            ->ifTrue(function($v) { return isset($v['driver']) && 'propel' === $v['driver'] && isset($v['repository']); })
                            ->thenInvalid('Propel doesn\'t support the "repository" parameter')
                        ->end()
                        ->children()
                            ->scalarNode('driver')
                                ->validate()
                                    ->ifNotInArray($this->supportedDrivers)
                                    ->thenInvalid('The driver %s is not supported. Please choose one of '.json_encode($this->supportedDrivers))
                                ->end()
                            ->end()
                            ->scalarNode('model')->end()
                            ->scalarNode('repository')->end()
                            ->scalarNode('identifier')->defaultValue('id')->end()
                            ->arrayNode('provider')
                                ->children()
                                    ->scalarNode('query_builder_method')->defaultValue('createQueryBuilder')->end()
                                    ->scalarNode('batch_size')->defaultValue(100)->end()
                                    ->scalarNode('clear_object_manager')->defaultTrue()->end()
                                    ->scalarNode('service')->end()
                                ->end()
                            ->end()
                            ->arrayNode('listener')
                                ->children()
                                    ->scalarNode('insert')->defaultTrue()->end()
                                    ->scalarNode('update')->defaultTrue()->end()
                                    ->scalarNode('delete')->defaultTrue()->end()
                                    ->scalarNode('flush')->defaultTrue()->end()
                                    ->booleanNode('immediate')->defaultFalse()->end()
                                    ->scalarNode('logger')
                                        ->defaultFalse()
                                        ->treatNullLike('fos_elastica.logger')
                                        ->treatTrueLike('fos_elastica.logger')
                                    ->end()
                                    ->scalarNode('service')->end()
                                    ->variableNode('is_indexable_callback')->defaultNull()->end()
                                ->end()
                            ->end()
                            ->arrayNode('finder')
                                ->children()
                                    ->scalarNode('service')->end()
                                ->end()
                            ->end()
                            ->arrayNode('elastica_to_model_transformer')
                                ->addDefaultsIfNotSet()
                                ->children()
                                    ->scalarNode('hydrate')->defaultTrue()->end()
                                    ->scalarNode('ignore_missing')->defaultFalse()->end()
                                    ->scalarNode('query_builder_method')->defaultValue('createQueryBuilder')->end()
                                    ->scalarNode('service')->end()
                                ->end()
                            ->end()
                            ->arrayNode('model_to_elastica_transformer')
                                ->addDefaultsIfNotSet()
                                ->children()
                                    ->scalarNode('service')->end()
                                ->end()
                            ->end()
                        ->end()
                    ->end()
                ->end()
                ->append($this->getIdNode())
                ->append($this->getMappingsNode())
                ->append($this->getDynamicTemplateNode())
                ->append($this->getSourceNode())
                ->append($this->getBoostNode())
                ->append($this->getRoutingNode())
                ->append($this->getParentNode())
                ->append($this->getAllNode())
                ->append($this->getTimestampNode())
                ->append($this->getTtlNode())
            ->end()
        ;

        return $node;
    }

    /**
     * Returns the array node used for "mappings".
     */
    protected function getMappingsNode()
    {
        $builder = new TreeBuilder();
        $node = $builder->root('mappings');

        $nestings = $this->getNestings();

        $childrenNode = $node
            ->useAttributeAsKey('name')
            ->prototype('array')
                ->validate()
                    ->always()
                    ->then(function($v) {
                        foreach (array('fields','properties') as $prop) {
                            if (isset($v[$prop]) && empty($v[$prop])) {
                                unset($v[$prop]);
                            }
                        }
                        
                        return $v;
                    })
                ->end()
                ->treatNullLike(array())
                ->addDefaultsIfNotSet()
                ->children();

        $this->addFieldConfig($childrenNode, $nestings);

        return $node;
    }

    /**
     * Returns the array node used for "dynamic_templates".
     */
    public function getDynamicTemplateNode()
    {
        $builder = new TreeBuilder();
        $node = $builder->root('dynamic_templates');

        $node
            ->useAttributeAsKey('name')
            ->prototype('array')
                ->children()
                    ->scalarNode('match')->end()
                    ->scalarNode('unmatch')->end()
                    ->scalarNode('match_mapping_type')->end()
                    ->scalarNode('path_match')->end()
                    ->scalarNode('path_unmatch')->end()
                    ->scalarNode('match_pattern')->end()
                    ->append($this->getDynamicTemplateMapping())
                ->end()
            ->end()
        ;

        return $node;
    }

    /**
     * @return the array node used for mapping in dynamic templates
     */
    protected function getDynamicTemplateMapping()
    {
        $builder = new TreeBuilder();
        $node = $builder->root('mapping');

        $nestings = $this->getNestingsForDynamicTemplates();

        $this->addFieldConfig($node->children(), $nestings);

        return $node;
    }

    /**
     * @param \Symfony\Component\Config\Definition\Builder\NodeBuilder $node The node to which to attach the field config to
     * @param array $nestings the nested mappings for the current field level
     */
    protected function addFieldConfig($node, $nestings)
    {
        $node
            ->scalarNode('type')->defaultValue('string')->end()
            ->scalarNode('boost')->end()
            ->scalarNode('store')->end()
            ->scalarNode('index')->end()
            ->scalarNode('index_analyzer')->end()
            ->scalarNode('search_analyzer')->end()
            ->scalarNode('analyzer')->end()
            ->scalarNode('term_vector')->end()
            ->scalarNode('null_value')->end()
            ->booleanNode('include_in_all')->defaultValue(true)->end()
            ->booleanNode('enabled')->defaultValue(true)->end()
            ->scalarNode('lat_lon')->end()
<<<<<<< HEAD
            ->scalarNode('tree')->end()
            ->scalarNode('precision')->end()
            ->scalarNode('tree_levels')->end()
=======
            ->scalarNode('geohash')->end()
>>>>>>> 28d0ee92
            ->scalarNode('index_name')->end()
            ->booleanNode('omit_norms')->end()
            ->scalarNode('index_options')->end()
            ->scalarNode('ignore_above')->end()
            ->scalarNode('position_offset_gap')->end()
            ->arrayNode('_parent')
                ->treatNullLike(array())
                ->children()
                    ->scalarNode('type')->end()
                    ->scalarNode('identifier')->defaultValue('id')->end()
                ->end()
            ->end()
            ->scalarNode('format')->end()
            ->scalarNode('similarity')->end();
        ;

        if (isset($nestings['fields'])) {
            $this->addNestedFieldConfig($node, $nestings, 'fields');
        }

        if (isset($nestings['properties'])) {
            $node
                ->booleanNode('include_in_parent')->end()
                ->booleanNode('include_in_root')->end()
            ;
            $this->addNestedFieldConfig($node, $nestings, 'properties');
        }
    }

    /**
     * @param \Symfony\Component\Config\Definition\Builder\NodeBuilder $node The node to which to attach the nested config to
     * @param array $nestings The nestings for the current field level
     * @param string $property the name of the nested property ('fields' or 'properties')
     */
    protected function addNestedFieldConfig($node, $nestings, $property)
    {
        $childrenNode = $node
            ->arrayNode($property)
                ->useAttributeAsKey('name')
                ->prototype('array')
                    ->validate()
                        ->always()
                        ->then(function($v) {
                            foreach (array('fields','properties') as $prop) {
                                if (isset($v[$prop]) && empty($v[$prop])) {
                                    unset($v[$prop]);
                                }
                            }

                            return $v;
                        })
                    ->end()
                    ->treatNullLike(array())
                    ->addDefaultsIfNotSet()
                    ->children();

        $this->addFieldConfig($childrenNode, $nestings[$property]);

        $childrenNode
                    ->end()
                ->end()
            ->end()
        ;
    }

    /**
     * @return array The unique nested mappings for all types
     */
    protected function getNestings()
    {
        if (!isset($this->configArray[0]['indexes'])) {
            return array();
        }

        $nestings = array();
        foreach ($this->configArray[0]['indexes'] as $index) {
            if (empty($index['types'])) {
                continue;
            }

            foreach ($index['types'] as $type) {
                if (empty($type['mappings'])) {
                    continue;
                }

                $nestings = array_merge_recursive($nestings, $this->getNestingsForType($type['mappings'], $nestings));
            }
        }
        return $nestings;
    }

    /**
     * @return array The unique nested mappings for all dynamic templates
     */
    protected function getNestingsForDynamicTemplates()
    {
        if (!isset($this->configArray[0]['indexes'])) {
            return array();
        }

        $nestings = array();
        foreach ($this->configArray[0]['indexes'] as $index) {
            if (empty($index['types'])) {
                continue;
            }

            foreach ($index['types'] as $type) {
                if (empty($type['dynamic_templates'])) {
                    continue;
                }

                foreach ($type['dynamic_templates'] as $definition) {
                    $field = $definition['mapping'];

                    if (isset($field['fields'])) {
                        $this->addPropertyNesting($field, $nestings, 'fields');
                    } else if (isset($field['properties'])) {
                        $this->addPropertyNesting($field, $nestings, 'properties');
                    }
                }

            }
        }
        return $nestings;
    }

    /**
     * @param array $mappings The mappings for the current type
     * @return array The nested mappings defined for this type
     */
    protected function getNestingsForType(array $mappings = null)
    {
        if ($mappings === null) {
            return array();
        }

        $nestings = array();

        foreach ($mappings as $field) {
            if (isset($field['fields'])) {
                $this->addPropertyNesting($field, $nestings, 'fields');
            } else if (isset($field['properties'])) {
                $this->addPropertyNesting($field, $nestings, 'properties');
            }
        }

        return $nestings;
    }

    /**
     * @param array $field      The field mapping definition
     * @param array $nestings   The nestings array
     * @param string $property  The nested property name ('fields' or 'properties')
     */
    protected function addPropertyNesting($field, &$nestings, $property)
    {
        if (!isset($nestings[$property])) {
            $nestings[$property] = array();
        }
        $nestings[$property] = array_merge_recursive($nestings[$property], $this->getNestingsForType($field[$property]));
    }

    /**
     * Returns the array node used for "_id".
     */
    protected function getIdNode()
    {
        $builder = new TreeBuilder();
        $node = $builder->root('_id');

        $node
            ->children()
            ->scalarNode('path')->end()
            ->end()
        ;

        return $node;
    }

    /**
     * Returns the array node used for "_source".
     */
    protected function getSourceNode()
    {
        $builder = new TreeBuilder();
        $node = $builder->root('_source');

        $node
            ->children()
                ->arrayNode('excludes')
                    ->useAttributeAsKey('name')
                    ->prototype('scalar')->end()
                ->end()
                ->arrayNode('includes')
                    ->useAttributeAsKey('name')
                    ->prototype('scalar')->end()
                ->end()
                ->scalarNode('compress')->end()
                ->scalarNode('compress_threshold')->end()
                ->scalarNode('enabled')->end()
            ->end()
        ;

        return $node;
    }

    /**
     * Returns the array node used for "_boost".
     */
    protected function getBoostNode()
    {
        $builder = new TreeBuilder();
        $node = $builder->root('_boost');

        $node
            ->children()
                ->scalarNode('name')->end()
                ->scalarNode('null_value')->end()
            ->end()
        ;

        return $node;
    }

    /**
     * Returns the array node used for "_routing".
     */
    protected function getRoutingNode()
    {
        $builder = new TreeBuilder();
        $node = $builder->root('_routing');

        $node
            ->children()
                ->scalarNode('required')->end()
                ->scalarNode('path')->end()
            ->end()
        ;

        return $node;
    }

    /**
     * Returns the array node used for "_parent".
     */
    protected function getParentNode()
    {
        $builder = new TreeBuilder();
        $node = $builder->root('_parent');

        $node
            ->children()
                ->scalarNode('type')->end()
                ->scalarNode('property')->defaultValue(null)->end()
                ->scalarNode('identifier')->defaultValue('id')->end()
            ->end()
        ;

        return $node;
    }

    /**
     * Returns the array node used for "_all"
     */
    protected function getAllNode()
    {
        $builder = new TreeBuilder();
        $node = $builder->root('_all');

        $node
            ->children()
            ->scalarNode('enabled')->defaultValue(true)->end()
            ->scalarNode('index_analyzer')->end()
            ->scalarNode('search_analyzer')->end()
            ->end()
        ;

        return $node;
    }

    /**
     * Returns the array node used for "_timestamp"
     */
    protected function getTimestampNode()
    {
        $builder = new TreeBuilder();
        $node = $builder->root('_timestamp');

        $node
            ->children()
            ->scalarNode('enabled')->defaultValue(true)->end()
            ->scalarNode('path')->end()
            ->scalarNode('format')->end()
            ->scalarNode('store')->end()
            ->scalarNode('index')->end()
            ->end()
        ;

        return $node;
    }

    /**
     * Returns the array node used for "_ttl"
     */
    protected function getTtlNode()
    {
        $builder = new TreeBuilder();
        $node = $builder->root('_ttl');

        $node
            ->children()
            ->scalarNode('enabled')->defaultValue(true)->end()
            ->scalarNode('default')->end()
            ->scalarNode('store')->end()
            ->scalarNode('index')->end()
            ->end()
        ;

        return $node;
    }
}<|MERGE_RESOLUTION|>--- conflicted
+++ resolved
@@ -436,13 +436,10 @@
             ->booleanNode('include_in_all')->defaultValue(true)->end()
             ->booleanNode('enabled')->defaultValue(true)->end()
             ->scalarNode('lat_lon')->end()
-<<<<<<< HEAD
             ->scalarNode('tree')->end()
             ->scalarNode('precision')->end()
             ->scalarNode('tree_levels')->end()
-=======
             ->scalarNode('geohash')->end()
->>>>>>> 28d0ee92
             ->scalarNode('index_name')->end()
             ->booleanNode('omit_norms')->end()
             ->scalarNode('index_options')->end()
