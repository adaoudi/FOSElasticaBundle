--- conflicted
+++ resolved
@@ -24,10 +24,6 @@
 
     public function __construct($debug)
     {
-<<<<<<< HEAD
-=======
-        $this->configArray = $configArray;
->>>>>>> 089e7f0d
         $this->debug = $debug;
     }
 
@@ -239,29 +235,8 @@
 
         $node
             ->useAttributeAsKey('name')
-<<<<<<< HEAD
             ->prototype('variable')
                 ->treatNullLike(array());
-=======
-            ->prototype('array')
-                ->validate()
-                    ->always()
-                    ->then(function($v) {
-                        foreach (array('fields','properties') as $prop) {
-                            if (isset($v[$prop]) && empty($v[$prop])) {
-                                unset($v[$prop]);
-                            }
-                        }
-
-                        return $v;
-                    })
-                ->end()
-                ->treatNullLike(array())
-                ->addDefaultsIfNotSet()
-                ->children();
-
-        $this->addFieldConfig($childrenNode, $nestings);
->>>>>>> 089e7f0d
 
         return $node;
     }
@@ -293,212 +268,6 @@
     }
 
     /**
-<<<<<<< HEAD
-=======
-     * @return the array node used for mapping in dynamic templates
-     */
-    protected function getDynamicTemplateMapping()
-    {
-        $builder = new TreeBuilder();
-        $node = $builder->root('mapping');
-
-        $nestings = $this->getNestingsForDynamicTemplates();
-
-        $this->addFieldConfig($node->children(), $nestings);
-
-        return $node;
-    }
-
-    /**
-     * @param \Symfony\Component\Config\Definition\Builder\NodeBuilder $node The node to which to attach the field config to
-     * @param array $nestings the nested mappings for the current field level
-     */
-    protected function addFieldConfig($node, $nestings)
-    {
-        $node
-            ->scalarNode('type')->defaultValue('string')->end()
-            ->scalarNode('boost')->end()
-            ->scalarNode('store')->end()
-            ->scalarNode('index')->end()
-            ->scalarNode('index_analyzer')->end()
-            ->scalarNode('search_analyzer')->end()
-            ->scalarNode('analyzer')->end()
-            ->scalarNode('term_vector')->end()
-            ->scalarNode('null_value')->end()
-            ->booleanNode('include_in_all')->defaultValue(true)->end()
-            ->booleanNode('enabled')->defaultValue(true)->end()
-            ->scalarNode('lat_lon')->end()
-            ->scalarNode('tree')->end()
-            ->scalarNode('precision')->end()
-            ->scalarNode('tree_levels')->end()
-            ->scalarNode('geohash')->end()
-            ->scalarNode('index_name')->end()
-            ->booleanNode('omit_norms')->end()
-            ->scalarNode('index_options')->end()
-            ->scalarNode('ignore_above')->end()
-            ->scalarNode('position_offset_gap')->end()
-            ->arrayNode('_parent')
-                ->treatNullLike(array())
-                ->children()
-                    ->scalarNode('type')->end()
-                    ->scalarNode('identifier')->defaultValue('id')->end()
-                ->end()
-            ->end()
-            ->scalarNode('format')->end()
-            ->scalarNode('similarity')->end();
-        ;
-
-        if (isset($nestings['fields'])) {
-            $this->addNestedFieldConfig($node, $nestings, 'fields');
-        }
-
-        if (isset($nestings['properties'])) {
-            $node
-                ->booleanNode('include_in_parent')->end()
-                ->booleanNode('include_in_root')->end()
-            ;
-            $this->addNestedFieldConfig($node, $nestings, 'properties');
-        }
-    }
-
-    /**
-     * @param \Symfony\Component\Config\Definition\Builder\NodeBuilder $node The node to which to attach the nested config to
-     * @param array $nestings The nestings for the current field level
-     * @param string $property the name of the nested property ('fields' or 'properties')
-     */
-    protected function addNestedFieldConfig($node, $nestings, $property)
-    {
-        $childrenNode = $node
-            ->arrayNode($property)
-                ->useAttributeAsKey('name')
-                ->prototype('array')
-                    ->validate()
-                        ->always()
-                        ->then(function($v) {
-                            foreach (array('fields','properties') as $prop) {
-                                if (isset($v[$prop]) && empty($v[$prop])) {
-                                    unset($v[$prop]);
-                                }
-                            }
-
-                            return $v;
-                        })
-                    ->end()
-                    ->treatNullLike(array())
-                    ->addDefaultsIfNotSet()
-                    ->children();
-
-        $this->addFieldConfig($childrenNode, $nestings[$property]);
-
-        $childrenNode
-                    ->end()
-                ->end()
-            ->end()
-        ;
-    }
-
-    /**
-     * @return array The unique nested mappings for all types
-     */
-    protected function getNestings()
-    {
-        if (!isset($this->configArray[0]['indexes'])) {
-            return array();
-        }
-
-        $nestings = array();
-        foreach ($this->configArray[0]['indexes'] as $index) {
-            if (empty($index['types'])) {
-                continue;
-            }
-
-            foreach ($index['types'] as $type) {
-                if (array_key_exists('mappings', $type) and !empty($type['mappings'])) {
-                    $nestings = array_merge_recursive($nestings, $this->getNestingsForType($type['mappings'], $nestings));
-                }
-
-                if (array_key_exists('properties', $type) and !empty($type['properties'])) {
-                    $nestings = array_merge_recursive($nestings, $this->getNestingsForType($type['properties'], $nestings));
-                }
-            }
-        }
-
-        return $nestings;
-    }
-
-    /**
-     * @return array The unique nested mappings for all dynamic templates
-     */
-    protected function getNestingsForDynamicTemplates()
-    {
-        if (!isset($this->configArray[0]['indexes'])) {
-            return array();
-        }
-
-        $nestings = array();
-        foreach ($this->configArray[0]['indexes'] as $index) {
-            if (empty($index['types'])) {
-                continue;
-            }
-
-            foreach ($index['types'] as $type) {
-                if (empty($type['dynamic_templates'])) {
-                    continue;
-                }
-
-                foreach ($type['dynamic_templates'] as $definition) {
-                    $field = $definition['mapping'];
-
-                    if (isset($field['fields'])) {
-                        $this->addPropertyNesting($field, $nestings, 'fields');
-                    } else if (isset($field['properties'])) {
-                        $this->addPropertyNesting($field, $nestings, 'properties');
-                    }
-                }
-
-            }
-        }
-        return $nestings;
-    }
-
-    /**
-     * @param array $mappings The mappings for the current type
-     * @return array The nested mappings defined for this type
-     */
-    protected function getNestingsForType(array $mappings = null)
-    {
-        if ($mappings === null) {
-            return array();
-        }
-
-        $nestings = array();
-
-        foreach ($mappings as $field) {
-            if (isset($field['fields'])) {
-                $this->addPropertyNesting($field, $nestings, 'fields');
-            } else if (isset($field['properties'])) {
-                $this->addPropertyNesting($field, $nestings, 'properties');
-            }
-        }
-
-        return $nestings;
-    }
-
-    /**
-     * @param array $field      The field mapping definition
-     * @param array $nestings   The nestings array
-     * @param string $property  The nested property name ('fields' or 'properties')
-     */
-    protected function addPropertyNesting($field, &$nestings, $property)
-    {
-        if (!isset($nestings[$property])) {
-            $nestings[$property] = array();
-        }
-        $nestings[$property] = array_merge_recursive($nestings[$property], $this->getNestingsForType($field[$property]));
-    }
-
-    /**
->>>>>>> 089e7f0d
      * Returns the array node used for "_id".
      */
     protected function getIdNode()
