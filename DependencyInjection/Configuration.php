<?php

namespace FOQ\ElasticaBundle\DependencyInjection;

use Symfony\Component\Config\Definition\Builder\ArrayNodeDefinition;
use Symfony\Component\Config\Definition\Builder\TreeBuilder;

class Configuration
{
    private $supportedDrivers = array('orm', 'mongodb', 'propel');

    /**
     * Generates the configuration tree.
     *
     * @return \Symfony\Component\DependencyInjection\Configuration\NodeInterface
     */
    public function getConfigTree()
    {
        $treeBuilder = new TreeBuilder();
        $rootNode = $treeBuilder->root('foq_elastica', 'array');

        $this->addClientsSection($rootNode);
        $this->addIndexesSection($rootNode);

        $rootNode
            ->children()
                ->scalarNode('default_client')->end()
                ->scalarNode('default_index')->end()
                ->scalarNode('default_manager')->defaultValue('orm')->end()
            ->end()
        ;

        return $treeBuilder->buildTree();
    }

    /**
     * Adds the configuration for the "clients" key
     */
    private function addClientsSection(ArrayNodeDefinition $rootNode)
    {
        $rootNode
            ->fixXmlConfig('client')
            ->children()
                ->arrayNode('clients')
                    ->useAttributeAsKey('id')
                    ->prototype('array')
                        ->performNoDeepMerging()
                        ->children()
                            ->scalarNode('host')->defaultValue('localhost')->end()
                            ->scalarNode('port')->defaultValue('9000')->end()
                            ->scalarNode('timeout')->end()
                            ->scalarNode('headers')->end()
                        ->end()
                    ->end()
                ->end()
            ->end()
        ;
    }

    /**
     * Adds the configuration for the "indexes" key
     */
    private function addIndexesSection(ArrayNodeDefinition $rootNode)
    {
        $rootNode
            ->fixXmlConfig('index')
            ->children()
                ->arrayNode('indexes')
                    ->useAttributeAsKey('name')
                    ->prototype('array')
                        ->performNoDeepMerging()
                        ->children()
                            ->scalarNode('client')->end()
                            ->scalarNode('finder')
                                ->treatNullLike(true)
                                ->defaultFalse()
                            ->end()
                            ->arrayNode('type_prototype')
                                ->children()
                                    ->scalarNode('index_analyzer')->end()
                                    ->scalarNode('search_analyzer')->end()
                                    ->arrayNode('persistence')
                                        ->validate()
                                            ->ifTrue(function($v) { return isset($v['driver']) && 'propel' === $v['driver'] && isset($v['listener']); })
                                            ->thenInvalid('Propel doesn\'t support listeners')
                                            ->ifTrue(function($v) { return isset($v['driver']) && 'propel' === $v['driver'] && isset($v['repository']); })
                                            ->thenInvalid('Propel doesn\'t support the "repository" parameter')
                                        ->end()
                                        ->children()
                                            ->scalarNode('driver')
                                                ->validate()
                                                    ->ifNotInArray($this->supportedDrivers)
                                                    ->thenInvalid('The driver %s is not supported. Please choose one of '.json_encode($this->supportedDrivers))
                                                ->end()
                                            ->end()
                                            ->scalarNode('identifier')->defaultValue('id')->end()
                                            ->arrayNode('provider')
                                                ->children()
                                                    ->scalarNode('query_builder_method')->defaultValue('createQueryBuilder')->end()
                                                    ->scalarNode('batch_size')->defaultValue(100)->end()
                                                    ->scalarNode('clear_object_manager')->defaultTrue()->end()
                                                    ->scalarNode('service')->end()
                                                ->end()
                                            ->end()
                                            ->arrayNode('listener')
                                                ->children()
                                                    ->scalarNode('insert')->defaultTrue()->end()
                                                    ->scalarNode('update')->defaultTrue()->end()
                                                    ->scalarNode('delete')->defaultTrue()->end()
                                                    ->scalarNode('service')->end()
                                                    ->variableNode('is_indexable_callback')->defaultNull()->end()
                                                ->end()
                                            ->end()
                                            ->arrayNode('finder')
                                                ->children()
                                                    ->scalarNode('service')->end()
                                                ->end()
                                            ->end()
                                            ->arrayNode('elastica_to_model_transformer')
                                                ->addDefaultsIfNotSet()
                                                ->children()
                                                    ->scalarNode('hydrate')->defaultTrue()->end()
                                                    ->scalarNode('service')->end()
                                                ->end()
                                            ->end()
                                            ->arrayNode('model_to_elastica_transformer')
                                                ->addDefaultsIfNotSet()
                                                ->children()
                                                    ->scalarNode('service')->end()
                                                ->end()
                                            ->end()
                                        ->end()
                                    ->end()
                                ->end()
                            ->end()
                            ->variableNode('settings')->defaultValue(array())->end()
                        ->end()
                        ->append($this->getTypesNode())
                    ->end()
                ->end()
            ->end()
        ;
    }

    /**
     * Returns the array node used for "types".
     */
    protected function getTypesNode()
    {
        $builder = new TreeBuilder();
        $node = $builder->root('types');

        $node
            ->useAttributeAsKey('name')
            ->prototype('array')
                ->treatNullLike(array())
                ->children()
                    ->scalarNode('index_analyzer')->end()
                    ->scalarNode('search_analyzer')->end()
                    ->arrayNode('persistence')
                        ->validate()
                            ->ifTrue(function($v) { return isset($v['driver']) && 'propel' === $v['driver'] && isset($v['listener']); })
                            ->thenInvalid('Propel doesn\'t support listeners')
                            ->ifTrue(function($v) { return isset($v['driver']) && 'propel' === $v['driver'] && isset($v['repository']); })
                            ->thenInvalid('Propel doesn\'t support the "repository" parameter')
                        ->end()
                        ->children()
                            ->scalarNode('driver')
                                ->validate()
                                    ->ifNotInArray($this->supportedDrivers)
                                    ->thenInvalid('The driver %s is not supported. Please choose one of '.json_encode($this->supportedDrivers))
                                ->end()
                            ->end()
                            ->scalarNode('model')->end()
                            ->scalarNode('repository')->end()
                            ->scalarNode('identifier')->defaultValue('id')->end()
                            ->arrayNode('provider')
                                ->children()
                                    ->scalarNode('query_builder_method')->defaultValue('createQueryBuilder')->end()
                                    ->scalarNode('batch_size')->defaultValue(100)->end()
                                    ->scalarNode('clear_object_manager')->defaultTrue()->end()
                                    ->scalarNode('service')->end()
                                ->end()
                            ->end()
                            ->arrayNode('listener')
                                ->children()
                                    ->scalarNode('insert')->defaultTrue()->end()
                                    ->scalarNode('update')->defaultTrue()->end()
                                    ->scalarNode('delete')->defaultTrue()->end()
                                    ->scalarNode('service')->end()
                                    ->variableNode('is_indexable_callback')->defaultNull()->end()
                                ->end()
                            ->end()
                            ->arrayNode('finder')
                                ->children()
                                    ->scalarNode('service')->end()
                                ->end()
                            ->end()
                            ->arrayNode('elastica_to_model_transformer')
                                ->addDefaultsIfNotSet()
                                ->children()
                                    ->scalarNode('hydrate')->defaultTrue()->end()
                                    ->scalarNode('service')->end()
                                ->end()
                            ->end()
                            ->arrayNode('model_to_elastica_transformer')
                                ->addDefaultsIfNotSet()
                                ->children()
                                    ->scalarNode('service')->end()
                                ->end()
                            ->end()
                        ->end()
                    ->end()
                ->end()
                ->append($this->getMappingsNode())
                ->append($this->getSourceNode())
            ->end()
        ;

        return $node;
    }

    /**
     * Returns the array node used for "mappings".
     */
    protected function getMappingsNode()
    {
        $builder = new TreeBuilder();
        $node = $builder->root('mappings');

        $node
            ->useAttributeAsKey('name')
            ->prototype('array')
                ->treatNullLike(array())
                ->addDefaultsIfNotSet()
                ->children()
                    ->scalarNode('type')->defaultValue('string')->end()
                    ->scalarNode('boost')->end()
                    ->scalarNode('store')->end()
                    ->scalarNode('index')->end()
                    ->scalarNode('index_analyzer')->end()
                    ->scalarNode('search_analyzer')->end()
                    ->scalarNode('analyzer')->end()
                    ->scalarNode('term_vector')->end()
                    ->scalarNode('null_value')->end()
<<<<<<< HEAD
                    ->booleanNode('include_in_all')->defaultValue('true')->end()
=======
                    ->scalarNode('lat_lon')->end()
>>>>>>> f58cf6e6
                    ->arrayNode('fields')
                        ->useAttributeAsKey('name')
                        ->prototype('array')
                            ->treatNullLike(array())
                            ->addDefaultsIfNotSet()
                            ->children()
                                ->scalarNode('type')->defaultValue('string')->end()
                                ->scalarNode('boost')->end()
                                ->scalarNode('store')->end()
                                ->scalarNode('index')->end()
                                ->scalarNode('index_analyzer')->end()
                                ->scalarNode('search_analyzer')->end()
                                ->scalarNode('analyzer')->end()
                                ->scalarNode('term_vector')->end()
                                ->scalarNode('null_value')->end()
<<<<<<< HEAD
                                ->booleanNode('include_in_all')->defaultValue('true')->end()
=======
                                ->scalarNode('lat_lon')->end()
>>>>>>> f58cf6e6
                            ->end()
                        ->end()
                    ->end()
                ->end()
            ->end()
        ;

        return $node;
    }

    /**
     * Returns the array node used for "_source".
     */
    protected function getSourceNode()
    {
        $builder = new TreeBuilder();
        $node = $builder->root('_source');

        $node
            ->children()
                ->arrayNode('excludes')
                    ->useAttributeAsKey('name')
                    ->prototype('scalar')->end()
                ->end()
                ->arrayNode('includes')
                    ->useAttributeAsKey('name')
                    ->prototype('scalar')->end()
                ->end()
            ->end()
        ;

        return $node;
    }
}<|MERGE_RESOLUTION|>--- conflicted
+++ resolved
@@ -243,11 +243,8 @@
                     ->scalarNode('analyzer')->end()
                     ->scalarNode('term_vector')->end()
                     ->scalarNode('null_value')->end()
-<<<<<<< HEAD
                     ->booleanNode('include_in_all')->defaultValue('true')->end()
-=======
                     ->scalarNode('lat_lon')->end()
->>>>>>> f58cf6e6
                     ->arrayNode('fields')
                         ->useAttributeAsKey('name')
                         ->prototype('array')
@@ -263,11 +260,8 @@
                                 ->scalarNode('analyzer')->end()
                                 ->scalarNode('term_vector')->end()
                                 ->scalarNode('null_value')->end()
-<<<<<<< HEAD
                                 ->booleanNode('include_in_all')->defaultValue('true')->end()
-=======
                                 ->scalarNode('lat_lon')->end()
->>>>>>> f58cf6e6
                             ->end()
                         ->end()
                     ->end()
