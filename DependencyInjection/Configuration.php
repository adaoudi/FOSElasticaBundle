<?php

namespace FOS\ElasticaBundle\DependencyInjection;

use Symfony\Component\Config\Definition\Builder\ArrayNodeDefinition;
use Symfony\Component\Config\Definition\Builder\TreeBuilder;
use Symfony\Component\Config\Definition\ConfigurationInterface;

class Configuration implements ConfigurationInterface
{
    /**
     * Stores supported database drivers.
     *
     * @var array
     */
    private $supportedDrivers = array('orm', 'mongodb', 'propel', 'phpcr');

    /**
     * If the kernel is running in debug mode.
     *
     * @var bool
     */
    private $debug;

    public function __construct($debug)
    {
        $this->debug = $debug;
    }

    /**
     * Generates the configuration tree.
     *
     * @return TreeBuilder
     */
    public function getConfigTreeBuilder()
    {
        $treeBuilder = new TreeBuilder();
        $rootNode = $treeBuilder->root('fos_elastica', 'array');

        $this->addClientsSection($rootNode);
        $this->addIndexesSection($rootNode);

        $rootNode
            ->children()
                ->scalarNode('default_client')
                    ->info('Defaults to the first client defined')
                ->end()
                ->scalarNode('default_index')
                    ->info('Defaults to the first index defined')
                ->end()
                ->scalarNode('default_manager')->defaultValue('orm')->end()
                ->arrayNode('serializer')
                    ->treatNullLike(array())
                    ->children()
                        ->scalarNode('callback_class')->defaultValue('FOS\ElasticaBundle\Serializer\Callback')->end()
                        ->scalarNode('serializer')->defaultValue('serializer')->end()
                    ->end()
                ->end()
            ->end()
        ;

        return $treeBuilder;
    }

    /**
     * Adds the configuration for the "clients" key.
     */
    private function addClientsSection(ArrayNodeDefinition $rootNode)
    {
        $rootNode
            ->fixXmlConfig('client')
            ->children()
                ->arrayNode('clients')
                    ->useAttributeAsKey('id')
                    ->prototype('array')
                        ->performNoDeepMerging()
                        // Elastica names its properties with camel case, support both
                        ->beforeNormalization()
                        ->ifTrue(function ($v) { return isset($v['connection_strategy']); })
                        ->then(function ($v) {
                            $v['connectionStrategy'] = $v['connection_strategy'];
                            unset($v['connection_strategy']);

                            return $v;
                        })
                        ->end()
                        // If there is no connections array key defined, assume a single connection.
                        ->beforeNormalization()
                        ->ifTrue(function ($v) { return is_array($v) && !array_key_exists('connections', $v); })
                        ->then(function ($v) {
                            return array(
                                'connections' => array($v),
                            );
                        })
                        ->end()
                        ->children()
                            ->arrayNode('connections')
                                ->requiresAtLeastOneElement()
                                ->prototype('array')
                                    ->fixXmlConfig('header')
                                    ->children()
                                        ->scalarNode('url')
                                            ->validate()
                                                ->ifTrue(function ($url) { return $url && substr($url, -1) !== '/'; })
                                                ->then(function ($url) { return $url.'/'; })
                                            ->end()
                                        ->end()
                                        ->scalarNode('host')->end()
                                        ->scalarNode('port')->end()
                                        ->scalarNode('proxy')->end()
                                        ->scalarNode('aws_access_key_id')->end()
                                        ->scalarNode('aws_secret_access_key')->end()
                                        ->scalarNode('aws_region')->end()
                                        ->scalarNode('aws_session_token')->end()
                                        ->scalarNode('logger')
                                            ->defaultValue($this->debug ? 'fos_elastica.logger' : false)
                                            ->treatNullLike('fos_elastica.logger')
                                            ->treatTrueLike('fos_elastica.logger')
                                        ->end()
                                        ->booleanNode('compression')->defaultValue(false)->end()
                                        ->arrayNode('headers')
                                            ->useAttributeAsKey('name')
                                            ->prototype('scalar')->end()
                                        ->end()
                                        ->arrayNode('curl')
                                            ->useAttributeAsKey(CURLOPT_SSL_VERIFYPEER)
                                            ->prototype('boolean')->end()
                                        ->end()
                                        ->scalarNode('transport')->end()
                                        ->scalarNode('timeout')->end()
                                        ->scalarNode('connectTimeout')->end()
                                        ->scalarNode('retryOnConflict')
                                            ->defaultValue(0)
                                        ->end()
                                    ->end()
                                ->end()
                            ->end()
                            ->scalarNode('timeout')->end()
                            ->scalarNode('connectTimeout')->end()
                            ->scalarNode('headers')->end()
                            ->scalarNode('connectionStrategy')->defaultValue('Simple')->end()
                        ->end()
                    ->end()
                ->end()
            ->end()
        ;
    }

    /**
     * Adds the configuration for the "indexes" key.
     */
    private function addIndexesSection(ArrayNodeDefinition $rootNode)
    {
        $rootNode
            ->fixXmlConfig('index')
            ->children()
                ->arrayNode('indexes')
                    ->useAttributeAsKey('name')
                    ->prototype('array')
                        ->children()
                            ->scalarNode('index_name')
                                ->info('Defaults to the name of the index, but can be modified if the index name is different in ElasticSearch')
                            ->end()
                            ->booleanNode('use_alias')->defaultValue(false)->end()
                            ->scalarNode('client')->end()
                            ->scalarNode('finder')
                                ->treatNullLike(true)
                                ->defaultFalse()
                            ->end()
                            ->arrayNode('type_prototype')
                                ->children()
                                    ->scalarNode('analyzer')->end()
                                    ->append($this->getPersistenceNode())
                                    ->append($this->getSerializerNode())
                                ->end()
                            ->end()
                            ->variableNode('settings')->defaultValue(array())->end()
                        ->end()
                        ->append($this->getTypesNode())
                    ->end()
                ->end()
            ->end()
        ;
    }

    /**
     * Returns the array node used for "types".
     */
    protected function getTypesNode()
    {
        $builder = new TreeBuilder();
        $node = $builder->root('types');

        $node
            ->useAttributeAsKey('name')
            ->prototype('array')
                ->treatNullLike(array())
                ->beforeNormalization()
                ->ifNull()
                    ->thenEmptyArray()
                ->end()
                // Support multiple dynamic_template formats to match the old bundle style
                // and the way ElasticSearch expects them
                ->beforeNormalization()
                ->ifTrue(function ($v) { return isset($v['dynamic_templates']); })
                ->then(function ($v) {
                    $dt = array();
                    foreach ($v['dynamic_templates'] as $key => $type) {
                        if (is_int($key)) {
                            $dt[] = $type;
                        } else {
                            $dt[][$key] = $type;
                        }
                    }

                    $v['dynamic_templates'] = $dt;

                    return $v;
                })
                ->end()
                ->children()
                    ->booleanNode('date_detection')->end()
                    ->arrayNode('dynamic_date_formats')->prototype('scalar')->end()->end()
                    ->scalarNode('analyzer')->end()
                    ->booleanNode('numeric_detection')->end()
                    ->scalarNode('dynamic')->end()
                    ->variableNode('indexable_callback')->end()
                    ->append($this->getPersistenceNode())
                    ->append($this->getSerializerNode())
                ->end()
                ->append($this->getIdNode())
                ->append($this->getPropertiesNode())
                ->append($this->getDynamicTemplateNode())
                ->append($this->getSourceNode())
                ->append($this->getRoutingNode())
                ->append($this->getParentNode())
                ->append($this->getAllNode())
            ->end()
        ;

        return $node;
    }

    /**
     * Returns the array node used for "properties".
     */
    protected function getPropertiesNode()
    {
        $builder = new TreeBuilder();
        $node = $builder->root('properties');

        $node
            ->useAttributeAsKey('name')
            ->prototype('variable')
                ->treatNullLike(array());

        return $node;
    }

    /**
     * Returns the array node used for "dynamic_templates".
     */
    public function getDynamicTemplateNode()
    {
        $builder = new TreeBuilder();
        $node = $builder->root('dynamic_templates');

        $node
            ->prototype('array')
                ->prototype('array')
                    ->children()
                        ->scalarNode('match')->end()
                        ->scalarNode('unmatch')->end()
                        ->scalarNode('match_mapping_type')->end()
                        ->scalarNode('path_match')->end()
                        ->scalarNode('path_unmatch')->end()
                        ->scalarNode('match_pattern')->end()
                        ->arrayNode('mapping')
                            ->prototype('variable')
                                ->treatNullLike(array())
                            ->end()
                        ->end()
                    ->end()
                ->end()
            ->end()
        ;

        return $node;
    }

    /**
     * Returns the array node used for "_id".
     */
    protected function getIdNode()
    {
        $builder = new TreeBuilder();
        $node = $builder->root('_id');

        $node
            ->children()
            ->scalarNode('path')->end()
            ->end()
        ;

        return $node;
    }

    /**
     * Returns the array node used for "_source".
     */
    protected function getSourceNode()
    {
        $builder = new TreeBuilder();
        $node = $builder->root('_source');

        $node
            ->children()
                ->arrayNode('excludes')
                    ->useAttributeAsKey('name')
                    ->prototype('scalar')->end()
                ->end()
                ->arrayNode('includes')
                    ->useAttributeAsKey('name')
                    ->prototype('scalar')->end()
                ->end()
                ->scalarNode('compress')->end()
                ->scalarNode('compress_threshold')->end()
                ->scalarNode('enabled')->defaultTrue()->end()
            ->end()
        ;

        return $node;
    }

    /**
     * Returns the array node used for "_routing".
     */
    protected function getRoutingNode()
    {
        $builder = new TreeBuilder();
        $node = $builder->root('_routing');

        $node
            ->children()
                ->scalarNode('required')->end()
                ->scalarNode('path')->end()
            ->end()
        ;

        return $node;
    }

    /**
     * Returns the array node used for "_parent".
     */
    protected function getParentNode()
    {
        $builder = new TreeBuilder();
        $node = $builder->root('_parent');

        $node
            ->children()
                ->scalarNode('type')->end()
                ->scalarNode('property')->defaultValue(null)->end()
                ->scalarNode('identifier')->defaultValue('id')->end()
            ->end()
        ;

        return $node;
    }

    /**
     * Returns the array node used for "_all".
     */
    protected function getAllNode()
    {
        $builder = new TreeBuilder();
        $node = $builder->root('_all');

        $node
            ->children()
            ->scalarNode('enabled')->defaultValue(true)->end()
            ->scalarNode('analyzer')->end()
            ->end()
        ;

        return $node;
    }

    /**
     * @return ArrayNodeDefinition|\Symfony\Component\Config\Definition\Builder\NodeDefinition
     */
    protected function getPersistenceNode()
    {
        $builder = new TreeBuilder();
        $node = $builder->root('persistence');

        $node
            ->validate()
                ->ifTrue(function ($v) { return isset($v['driver']) && 'propel' === $v['driver'] && isset($v['listener']); })
                    ->thenInvalid('Propel doesn\'t support listeners')
                ->ifTrue(function ($v) { return isset($v['driver']) && 'propel' === $v['driver'] && isset($v['repository']); })
                    ->thenInvalid('Propel doesn\'t support the "repository" parameter')
                ->ifTrue(function($v) { return isset($v['driver']) && 'orm' !== $v['driver'] && !empty($v['elastica_to_model_transformer']['hints']); })
                    ->thenInvalid('Hints are only supported by the "orm" driver')
            ->end()
            ->children()
                ->scalarNode('driver')
                    ->defaultValue('orm')
                    ->validate()
                    ->ifNotInArray($this->supportedDrivers)
                        ->thenInvalid('The driver %s is not supported. Please choose one of '.json_encode($this->supportedDrivers))
                    ->end()
                ->end()
                ->scalarNode('model')->defaultValue(null)->end()
                ->scalarNode('repository')->end()
                ->scalarNode('identifier')->defaultValue('id')->end()
                ->arrayNode('provider')
                    ->addDefaultsIfNotSet()
                    ->children()
                        ->scalarNode('batch_size')->defaultValue(100)->end()
                        ->scalarNode('clear_object_manager')->defaultTrue()->end()
                        ->scalarNode('debug_logging')
                            ->defaultValue($this->debug)
                            ->treatNullLike(true)
                        ->end()
                        ->scalarNode('query_builder_method')->defaultValue('createQueryBuilder')->end()
                        ->scalarNode('service')->end()
                    ->end()
                ->end()
                ->arrayNode('listener')
                    ->addDefaultsIfNotSet()
                    ->children()
                        ->scalarNode('insert')->defaultTrue()->end()
                        ->scalarNode('update')->defaultTrue()->end()
                        ->scalarNode('delete')->defaultTrue()->end()
                        ->scalarNode('flush')->defaultTrue()->end()
<<<<<<< HEAD
                        ->booleanNode('immediate')->defaultFalse()->end()
                        ->booleanNode('defer')->defaultFalse()->end()
=======
>>>>>>> 1a2e8c07
                        ->scalarNode('logger')
                            ->defaultFalse()
                            ->treatNullLike('fos_elastica.logger')
                            ->treatTrueLike('fos_elastica.logger')
                        ->end()
                        ->scalarNode('service')->end()
                    ->end()
                ->end()
                ->arrayNode('finder')
                    ->addDefaultsIfNotSet()
                    ->children()
                        ->scalarNode('service')->end()
                    ->end()
                ->end()
                ->arrayNode('elastica_to_model_transformer')
                    ->addDefaultsIfNotSet()
                    ->children()
                        ->arrayNode('hints')
                            ->prototype('array')
                                ->children()
                                    ->scalarNode('name')->end()
                                    ->scalarNode('value')->end()
                                ->end()
                            ->end()
                        ->end()
                        ->booleanNode('hydrate')->defaultTrue()->end()
                        ->booleanNode('ignore_missing')
                            ->defaultFalse()
                            ->info('Silently ignore results returned from Elasticsearch without corresponding persistent object.')
                        ->end()
                        ->scalarNode('query_builder_method')->defaultValue('createQueryBuilder')->end()
                        ->scalarNode('service')->end()
                    ->end()
                ->end()
                ->arrayNode('model_to_elastica_transformer')
                    ->addDefaultsIfNotSet()
                    ->children()
                        ->scalarNode('service')->end()
                    ->end()
                ->end()
                ->arrayNode('persister')
                    ->addDefaultsIfNotSet()
                    ->children()
                        ->scalarNode('service')->end()
                    ->end()
                ->end()
            ->end();

        return $node;
    }

    /**
     * @return ArrayNodeDefinition|\Symfony\Component\Config\Definition\Builder\NodeDefinition
     */
    protected function getSerializerNode()
    {
        $builder = new TreeBuilder();
        $node = $builder->root('serializer');

        $node
            ->addDefaultsIfNotSet()
            ->children()
                ->arrayNode('groups')
                    ->treatNullLike(array())
                    ->prototype('scalar')->end()
                ->end()
                ->scalarNode('version')->end()
                ->booleanNode('serialize_null')
                    ->defaultFalse()
                ->end()
            ->end();

        return $node;
    }
}<|MERGE_RESOLUTION|>--- conflicted
+++ resolved
@@ -435,11 +435,7 @@
                         ->scalarNode('update')->defaultTrue()->end()
                         ->scalarNode('delete')->defaultTrue()->end()
                         ->scalarNode('flush')->defaultTrue()->end()
-<<<<<<< HEAD
-                        ->booleanNode('immediate')->defaultFalse()->end()
                         ->booleanNode('defer')->defaultFalse()->end()
-=======
->>>>>>> 1a2e8c07
                         ->scalarNode('logger')
                             ->defaultFalse()
                             ->treatNullLike('fos_elastica.logger')
