--- conflicted
+++ resolved
@@ -104,15 +104,12 @@
                                         ->scalarNode('url')->end()
                                         ->scalarNode('host')->end()
                                         ->scalarNode('port')->end()
-<<<<<<< HEAD
                                         ->scalarNode('logger')
                                             ->defaultValue('fos_elastica.logger')
                                             ->treatNullLike('fos_elastica.logger')
                                             ->treatTrueLike('fos_elastica.logger')
                                         ->end()
-=======
                                         ->scalarNode('timeout')->end()
->>>>>>> 3065c96a
                                     ->end()
                                 ->end()
                             ->end()
@@ -674,7 +671,7 @@
 
         return $node;
     }
-    
+
     /**
      * Returns the array node used for "_ttl"
      */
@@ -693,5 +690,5 @@
         ;
 
         return $node;
-    }    
+    }
 }