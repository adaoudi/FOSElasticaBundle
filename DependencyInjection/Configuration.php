<?php

namespace FOS\ElasticaBundle\DependencyInjection;

use Symfony\Component\Config\Definition\Builder\ArrayNodeDefinition;
use Symfony\Component\Config\Definition\Builder\TreeBuilder;
use Symfony\Component\Config\Definition\ConfigurationInterface;

class Configuration implements ConfigurationInterface
{
    private $supportedDrivers = array('orm', 'mongodb', 'propel');

    private $configArray = array();

    public function __construct($configArray)
    {
        $this->configArray = $configArray;
    }

    /**
     * Generates the configuration tree.
     *
     * @return \Symfony\Component\Config\Definition\NodeInterface
     */
    public function getConfigTreeBuilder()
    {
        $treeBuilder = new TreeBuilder();
        $rootNode = $treeBuilder->root('fos_elastica', 'array');

        $this->addClientsSection($rootNode);
        $this->addIndexesSection($rootNode);

        $rootNode
            ->children()
                ->scalarNode('default_client')->end()
                ->scalarNode('default_index')->end()
                ->scalarNode('default_manager')->defaultValue('orm')->end()
                ->arrayNode('serializer')
                    ->treatNullLike(array())
                    ->children()
                        ->scalarNode('callback_class')->defaultValue('FOS\ElasticaBundle\Serializer\Callback')->end()
                        ->scalarNode('serializer')->defaultValue('serializer')->end()
                    ->end()
                ->end()
            ->end()
        ;

        return $treeBuilder;
    }

    /**
     * Generates the configuration tree.
     *
     * @return \Symfony\Component\DependencyInjection\Configuration\NodeInterface
     */
    public function getConfigTree()
    {
        return $this->getConfigTreeBuilder()->buildTree();
    }

    /**
     * Adds the configuration for the "clients" key
     */
    private function addClientsSection(ArrayNodeDefinition $rootNode)
    {
        $rootNode
            ->fixXmlConfig('client')
            ->children()
                ->arrayNode('clients')
                    ->useAttributeAsKey('id')
                    ->prototype('array')
                        ->performNoDeepMerging()
                        ->beforeNormalization()
                            ->ifTrue(function($v) { return isset($v['host']) && isset($v['port']); })
                            ->then(function($v) {
                                return array(
                                    'servers' => array(
                                        array(
                                            'host' => $v['host'],
                                            'port' => $v['port'],
                                        )
                                    )
                                );
                            })
                        ->end()
                        ->beforeNormalization()
                            ->ifTrue(function($v) { return isset($v['url']); })
                            ->then(function($v) {
                                return array(
                                    'servers' => array(
                                        array(
                                            'url' => $v['url'],
                                        )
                                    )
                                );
                            })
                        ->end()
                        ->children()
                            ->arrayNode('servers')
                                ->prototype('array')
                                    ->children()
                                        ->scalarNode('url')->end()
                                        ->scalarNode('host')->end()
                                        ->scalarNode('port')->end()
                                    ->end()
                                ->end()
                            ->end()
                            ->scalarNode('timeout')->end()
                            ->scalarNode('headers')->end()
                        ->end()
                    ->end()
                ->end()
            ->end()
        ;
    }

    /**
     * Adds the configuration for the "indexes" key
     */
    private function addIndexesSection(ArrayNodeDefinition $rootNode)
    {
        $rootNode
            ->fixXmlConfig('index')
            ->children()
                ->arrayNode('indexes')
                    ->useAttributeAsKey('name')
                    ->prototype('array')
                        ->performNoDeepMerging()
                        ->children()
                            ->scalarNode('index_name')->end()
                            ->scalarNode('client')->end()
                            ->scalarNode('finder')
                                ->treatNullLike(true)
                                ->defaultFalse()
                            ->end()
                            ->arrayNode('type_prototype')
                                ->children()
                                    ->scalarNode('index_analyzer')->end()
                                    ->scalarNode('search_analyzer')->end()
                                    ->arrayNode('persistence')
                                        ->validate()
                                            ->ifTrue(function($v) { return isset($v['driver']) && 'propel' === $v['driver'] && isset($v['listener']); })
                                            ->thenInvalid('Propel doesn\'t support listeners')
                                            ->ifTrue(function($v) { return isset($v['driver']) && 'propel' === $v['driver'] && isset($v['repository']); })
                                            ->thenInvalid('Propel doesn\'t support the "repository" parameter')
                                        ->end()
                                        ->children()
                                            ->scalarNode('driver')
                                                ->validate()
                                                    ->ifNotInArray($this->supportedDrivers)
                                                    ->thenInvalid('The driver %s is not supported. Please choose one of '.json_encode($this->supportedDrivers))
                                                ->end()
                                            ->end()
                                            ->scalarNode('identifier')->defaultValue('id')->end()
                                            ->arrayNode('provider')
                                                ->children()
                                                    ->scalarNode('query_builder_method')->defaultValue('createQueryBuilder')->end()
                                                    ->scalarNode('batch_size')->defaultValue(100)->end()
                                                    ->scalarNode('clear_object_manager')->defaultTrue()->end()
                                                    ->scalarNode('service')->end()
                                                ->end()
                                            ->end()
                                            ->arrayNode('listener')
                                                ->children()
                                                    ->scalarNode('insert')->defaultTrue()->end()
                                                    ->scalarNode('update')->defaultTrue()->end()
                                                    ->scalarNode('delete')->defaultTrue()->end()
                                                    ->scalarNode('service')->end()
                                                    ->variableNode('is_indexable_callback')->defaultNull()->end()
                                                ->end()
                                            ->end()
                                            ->arrayNode('finder')
                                                ->children()
                                                    ->scalarNode('service')->end()
                                                ->end()
                                            ->end()
                                            ->arrayNode('elastica_to_model_transformer')
                                                ->addDefaultsIfNotSet()
                                                ->children()
                                                    ->scalarNode('hydrate')->defaultTrue()->end()
                                                    ->scalarNode('ignore_missing')->defaultFalse()->end()
                                                    ->scalarNode('service')->end()
                                                ->end()
                                            ->end()
                                            ->arrayNode('model_to_elastica_transformer')
                                                ->addDefaultsIfNotSet()
                                                ->children()
                                                    ->scalarNode('service')->end()
                                                ->end()
                                            ->end()
                                        ->end()
                                    ->end()
                                ->end()
                            ->end()
                            ->variableNode('settings')->defaultValue(array())->end()
                        ->end()
                        ->append($this->getTypesNode())
                    ->end()
                ->end()
            ->end()
        ;
    }

    /**
     * Returns the array node used for "types".
     */
    protected function getTypesNode()
    {
        $builder = new TreeBuilder();
        $node = $builder->root('types');

        $node
            ->useAttributeAsKey('name')
            ->prototype('array')
                ->treatNullLike(array())
                ->children()
                    ->arrayNode('serializer')
                        ->addDefaultsIfNotSet()
                        ->children()
                            ->arrayNode('groups')
                                ->treatNullLike(array())
                                ->prototype('scalar')->end()
                            ->end()
                            ->scalarNode('version')->end()
                        ->end()
                    ->end()
                    ->scalarNode('index_analyzer')->end()
                    ->scalarNode('search_analyzer')->end()
                    ->arrayNode('persistence')
                        ->validate()
                            ->ifTrue(function($v) { return isset($v['driver']) && 'propel' === $v['driver'] && isset($v['listener']); })
                            ->thenInvalid('Propel doesn\'t support listeners')
                            ->ifTrue(function($v) { return isset($v['driver']) && 'propel' === $v['driver'] && isset($v['repository']); })
                            ->thenInvalid('Propel doesn\'t support the "repository" parameter')
                        ->end()
                        ->children()
                            ->scalarNode('driver')
                                ->validate()
                                    ->ifNotInArray($this->supportedDrivers)
                                    ->thenInvalid('The driver %s is not supported. Please choose one of '.json_encode($this->supportedDrivers))
                                ->end()
                            ->end()
                            ->scalarNode('model')->end()
                            ->scalarNode('repository')->end()
                            ->scalarNode('identifier')->defaultValue('id')->end()
                            ->arrayNode('provider')
                                ->children()
                                    ->scalarNode('query_builder_method')->defaultValue('createQueryBuilder')->end()
                                    ->scalarNode('batch_size')->defaultValue(100)->end()
                                    ->scalarNode('clear_object_manager')->defaultTrue()->end()
                                    ->scalarNode('service')->end()
                                ->end()
                            ->end()
                            ->arrayNode('listener')
                                ->children()
                                    ->scalarNode('insert')->defaultTrue()->end()
                                    ->scalarNode('update')->defaultTrue()->end()
                                    ->scalarNode('delete')->defaultTrue()->end()
                                    ->scalarNode('service')->end()
                                    ->variableNode('is_indexable_callback')->defaultNull()->end()
                                ->end()
                            ->end()
                            ->arrayNode('finder')
                                ->children()
                                    ->scalarNode('service')->end()
                                ->end()
                            ->end()
                            ->arrayNode('elastica_to_model_transformer')
                                ->addDefaultsIfNotSet()
                                ->children()
                                    ->scalarNode('hydrate')->defaultTrue()->end()
                                    ->scalarNode('ignore_missing')->defaultFalse()->end()
                                    ->scalarNode('service')->end()
                                ->end()
                            ->end()
                            ->arrayNode('model_to_elastica_transformer')
                                ->addDefaultsIfNotSet()
                                ->children()
                                    ->scalarNode('service')->end()
                                ->end()
                            ->end()
                        ->end()
                    ->end()
                ->end()
                ->append($this->getIdNode())
                ->append($this->getMappingsNode())
                ->append($this->getSourceNode())
                ->append($this->getBoostNode())
                ->append($this->getRoutingNode())
                ->append($this->getParentNode())
            ->end()
        ;

        return $node;
    }

    /**
     * Returns the array node used for "mappings".
     */
    protected function getMappingsNode()
    {
        $builder = new TreeBuilder();
        $node = $builder->root('mappings');

        $nestings = $this->getNestings();

        $childrenNode = $node
            ->useAttributeAsKey('name')
            ->prototype('array')
                ->treatNullLike(array())
                ->addDefaultsIfNotSet()
                ->children();

        $this->addFieldConfig($childrenNode, $nestings);

        return $node;
    }

    /**
     * @param \Symfony\Component\Config\Definition\Builder\NodeBuilder $node The node to which to attach the field config to
     * @param array $nestings the nested mappings for the current field level
     */
    protected function addFieldConfig($node, $nestings)
    {
        $node
            ->scalarNode('type')->defaultValue('string')->end()
            ->scalarNode('boost')->end()
            ->scalarNode('store')->end()
            ->scalarNode('index')->end()
            ->scalarNode('index_analyzer')->end()
            ->scalarNode('search_analyzer')->end()
            ->scalarNode('analyzer')->end()
            ->scalarNode('term_vector')->end()
            ->scalarNode('null_value')->end()
            ->booleanNode('include_in_all')->defaultValue(true)->end()
            ->scalarNode('lat_lon')->end()
            ->scalarNode('index_name')->end()
            ->booleanNode('omit_norms')->end()
            ->scalarNode('index_options')->end()
            ->scalarNode('ignore_above')->end()
            ->scalarNode('position_offset_gap')->end()
<<<<<<< HEAD
        ;
=======
            ->arrayNode('_parent')
                ->treatNullLike(array())
                ->children()
                    ->scalarNode('type')->end()
                    ->scalarNode('identifier')->defaultValue('id')->end()
                ->end()
            ->end()
            ->scalarNode('format')->end();
>>>>>>> 8f49b246

        if (isset($nestings['fields'])) {
            $this->addNestedFieldConfig($node, $nestings, 'fields');
        }

        if (isset($nestings['properties'])) {
            $this->addNestedFieldConfig($node, $nestings, 'properties');
        }
    }

    /**
     * @param \Symfony\Component\Config\Definition\Builder\NodeBuilder $node The node to which to attach the nested config to
     * @param array $nestings The nestings for the current field level
     * @param string $property the name of the nested property ('fields' or 'properties')
     */
    protected function addNestedFieldConfig($node, $nestings, $property)
    {
        $childrenNode = $node
            ->arrayNode($property)
                ->useAttributeAsKey('name')
                ->prototype('array')
                    ->treatNullLike(array())
                    ->addDefaultsIfNotSet()
                    ->children();

        $this->addFieldConfig($childrenNode, $nestings[$property]);

        $childrenNode
                    ->end()
                ->end()
            ->end()
        ;
    }

    /**
     * @return array The unique nested mappings for all types
     */
    protected function getNestings()
    {
        if (!isset($this->configArray[0]['indexes'])) {
            return array();
        }

        $nestings = array();
        foreach ($this->configArray[0]['indexes'] as $index) {
            if (empty($index['types'])) {
                continue;
            }

            foreach ($index['types'] as $type) {
                $nestings = array_merge_recursive($nestings, $this->getNestingsForType($type['mappings'], $nestings));
            }
        }
        return $nestings;
    }

    /**
     * @param array $mappings The mappings for the current type
     * @return array The nested mappings defined for this type
     */
    protected function getNestingsForType(array $mappings = null)
    {
        if ($mappings === null) {
            return array();
        }

        $nestings = array();

        foreach ($mappings as $field) {
            if (isset($field['fields'])) {
                $this->addPropertyNesting($field, $nestings, 'fields');
            } else if (isset($field['properties'])) {
                $this->addPropertyNesting($field, $nestings, 'properties');
            }
        }

        return $nestings;
    }

    /**
     * @param array $field      The field mapping definition
     * @param array $nestings   The nestings array
     * @param string $property  The nested property name ('fields' or 'properties')
     */
    protected function addPropertyNesting($field, &$nestings, $property)
    {
        if (!isset($nestings[$property])) {
            $nestings[$property] = array();
        }
        $nestings[$property] = array_merge_recursive($nestings[$property], $this->getNestingsForType($field[$property]));
    }

    /**
     * Returns the array node used for "_id".
     */
    protected function getIdNode()
    {
        $builder = new TreeBuilder();
        $node = $builder->root('_id');

        $node
            ->children()
            ->scalarNode('path')->end()
            ->end()
        ;

        return $node;
    }

    /**
     * Returns the array node used for "_source".
     */
    protected function getSourceNode()
    {
        $builder = new TreeBuilder();
        $node = $builder->root('_source');

        $node
            ->children()
                ->arrayNode('excludes')
                    ->useAttributeAsKey('name')
                    ->prototype('scalar')->end()
                ->end()
                ->arrayNode('includes')
                    ->useAttributeAsKey('name')
                    ->prototype('scalar')->end()
                ->end()
                ->scalarNode('compress')->end()
                ->scalarNode('compress_threshold')->end()
                ->scalarNode('enabled')->end()
            ->end()
        ;

        return $node;
    }

    /**
     * Returns the array node used for "_boost".
     */
    protected function getBoostNode()
    {
        $builder = new TreeBuilder();
        $node = $builder->root('_boost');

        $node
            ->children()
                ->scalarNode('name')->end()
                ->scalarNode('null_value')->end()
            ->end()
        ;

        return $node;
    }

    /**
     * Returns the array node used for "_routing".
     */
    protected function getRoutingNode()
    {
        $builder = new TreeBuilder();
        $node = $builder->root('_routing');

        $node
            ->children()
                ->scalarNode('required')->end()
                ->scalarNode('path')->end()
            ->end()
        ;

        return $node;
    }

    /**
     * Returns the array node used for "_parent".
     */
    protected function getParentNode()
    {
        $builder = new TreeBuilder();
        $node = $builder->root('_parent');

        $node
            ->children()
                ->scalarNode('type')->end()
                ->scalarNode('property')->defaultValue(null)->end()
                ->scalarNode('identifier')->defaultValue('id')->end()
            ->end()
        ;

        return $node;
    }
}<|MERGE_RESOLUTION|>--- conflicted
+++ resolved
@@ -339,9 +339,6 @@
             ->scalarNode('index_options')->end()
             ->scalarNode('ignore_above')->end()
             ->scalarNode('position_offset_gap')->end()
-<<<<<<< HEAD
-        ;
-=======
             ->arrayNode('_parent')
                 ->treatNullLike(array())
                 ->children()
@@ -350,7 +347,7 @@
                 ->end()
             ->end()
             ->scalarNode('format')->end();
->>>>>>> 8f49b246
+        ;
 
         if (isset($nestings['fields'])) {
             $this->addNestedFieldConfig($node, $nestings, 'fields');
