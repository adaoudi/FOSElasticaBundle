--- conflicted
+++ resolved
@@ -346,23 +346,15 @@
         $container->setDefinition($finderId, $finderDef);
 
         if ('propel' !== $typeConfig['driver']) {
-<<<<<<< HEAD
             $managerId = sprintf('foq_elastica.manager.%s', $typeConfig['driver']);
             $managerDef = $container->getDefinition($managerId);
-=======
-            $managerDef = $container->getDefinition('foq_elastica.manager');
->>>>>>> ce82e8f5
             $arguments = array( $typeConfig['model'], new Reference($finderId));
             if (isset($typeConfig['repository'])) {
                 $arguments[] = $typeConfig['repository'];
             }
 
             $managerDef->addMethodCall('addEntity', $arguments);
-<<<<<<< HEAD
             $container->setDefinition($managerId, $managerDef);
-=======
-            $container->setDefinition('foq_elastica.manager', $managerDef);
->>>>>>> ce82e8f5
         }
 
         return $finderId;
@@ -399,7 +391,6 @@
         $loader = new XmlFileLoader($container, new FileLocator(__DIR__.'/../Resources/config'));
         $loader->load($driver.'.xml');
         $this->loadedDrivers[] = $driver;
-<<<<<<< HEAD
     }
 
     protected function createDefaultManagerAlias($defaultManager, ContainerBuilder $container)
@@ -417,7 +408,6 @@
         }
 
         $container->setAlias('foq_elastica.manager', sprintf('foq_elastica.manager.%s', $defaultManagerService));
-=======
->>>>>>> ce82e8f5
-    }
+    }
+    
 }