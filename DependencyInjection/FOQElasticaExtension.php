<?php

namespace FOQ\ElasticaBundle\DependencyInjection;

use Symfony\Component\Config\Definition\Processor;
use Symfony\Component\HttpKernel\DependencyInjection\Extension;
use Symfony\Component\DependencyInjection\Loader\XmlFileLoader;
use Symfony\Component\DependencyInjection\ContainerBuilder;
use Symfony\Component\DependencyInjection\Definition;
use Symfony\Component\DependencyInjection\DefinitionDecorator;
use Symfony\Component\DependencyInjection\Reference;
use Symfony\Component\Config\FileLocator;
use InvalidArgumentException;

class FOQElasticaExtension extends Extension
{
    protected $indexConfigs     = array();
    protected $typeFields       = array();
    protected $loadedDrivers    = array();

    public function load(array $configs, ContainerBuilder $container)
    {
        $configuration = new Configuration();
        $processor     = new Processor();
        $config        = $processor->process($configuration->getConfigTree(), $configs);

        $loader = new XmlFileLoader($container, new FileLocator(__DIR__.'/../Resources/config'));
        $loader->load('config.xml');

        if (empty($config['clients']) || empty($config['indexes'])) {
            throw new InvalidArgumentException('You must define at least one client and one index');
        }

        if (empty($config['default_client'])) {
            $keys = array_keys($config['clients']);
            $config['default_client'] = reset($keys);
        }

        if (empty($config['default_index'])) {
            $keys = array_keys($config['indexes']);
            $config['default_index'] = reset($keys);
        }

        $clientIdsByName = $this->loadClients($config['clients'], $container);
        $indexIdsByName  = $this->loadIndexes($config['indexes'], $container, $clientIdsByName, $config['default_client']);
        $indexDefsByName = array_map(function($id) use ($container) {
            return $container->getDefinition($id);
        }, $indexIdsByName);

        $this->loadIndexManager($indexDefsByName, $container->getDefinition($indexIdsByName[$config['default_index']]), $container);
        $this->loadReseter($this->indexConfigs, $container);

        $container->setAlias('foq_elastica.client', sprintf('foq_elastica.client.%s', $config['default_client']));
        $container->setAlias('foq_elastica.index', sprintf('foq_elastica.index.%s', $config['default_index']));

        $this->createDefaultManagerAlias($config['default_manager'], $container);
    }

    /**
     * Loads the configured clients.
     *
     * @param array $config An array of clients configurations
     * @param ContainerBuilder $container A ContainerBuilder instance
     */
    protected function loadClients(array $clients, ContainerBuilder $container)
    {
        $clientIds = array();
        foreach ($clients as $name => $clientConfig) {
            $clientDef = $container->getDefinition('foq_elastica.client');
            $clientDef->replaceArgument(0, $clientConfig);

            $clientId = sprintf('foq_elastica.client.%s', $name);

            $container->setDefinition($clientId, $clientDef);

            $clientIds[$name] = $clientId;
        }

        return $clientIds;
    }

    /**
     * Loads the configured indexes.
     *
     * @param array $config An array of indexes configurations
     * @param ContainerBuilder $container A ContainerBuilder instance
     */
    protected function loadIndexes(array $indexes, ContainerBuilder $container, array $clientIdsByName, $defaultClientName)
    {
        $indexIds = array();
        foreach ($indexes as $name => $index) {
            if (isset($index['client'])) {
                $clientName = $index['client'];
                if (!isset($clientIdsByName[$clientName])) {
                    throw new InvalidArgumentException(sprintf('The elastica client with name "%s" is not defined', $clientName));
                }
            } else {
                $clientName = $defaultClientName;
            }

            $clientId = $clientIdsByName[$clientName];
            $indexId = sprintf('foq_elastica.index.%s', $name);
            $indexDefArgs = array($name);
            $indexDef = new Definition('%foq_elastica.index.class%', $indexDefArgs);
            $indexDef->setFactoryService($clientId);
            $indexDef->setFactoryMethod('getIndex');
            $container->setDefinition($indexId, $indexDef);
            $typePrototypeConfig = isset($index['type_prototype']) ? $index['type_prototype'] : array();
            $indexIds[$name] = $indexId;
            $this->indexConfigs[$name] = array(
                'index' => new Reference($indexId),
                'config' => array(
                    'mappings' => array()
                )
            );
            if ($index['finder']) {
                $this->loadIndexFinder($container, $name, $indexId);
            }
            if (!empty($index['settings'])) {
                $this->indexConfigs[$name]['config']['settings'] = $index['settings'];
            }
            $this->loadTypes(isset($index['types']) ? $index['types'] : array(), $container, $name, $indexId, $typePrototypeConfig);
        }

        return $indexIds;
    }

    /**
     * Loads the configured index finders.
     *
     * @param \Symfony\Component\DependencyInjection\ContainerBuilder $container
     * @param string $name The index name
     * @param string $indexId The index service identifier
     * @return string
     */
    protected function loadIndexFinder(ContainerBuilder $container, $name, $indexId)
    {
        $abstractTransformerId = 'foq_elastica.elastica_to_model_transformer.collection.prototype';
        $transformerId = sprintf('foq_elastica.elastica_to_model_transformer.collection.%s', $name);
        $transformerDef = new DefinitionDecorator($abstractTransformerId);
        $container->setDefinition($transformerId, $transformerDef);

        $abstractFinderId = 'foq_elastica.finder.prototype';
        $finderId = sprintf('foq_elastica.finder.%s', $name);
        $finderDef = new DefinitionDecorator($abstractFinderId);
        $finderDef->replaceArgument(0, new Reference($indexId));
        $finderDef->replaceArgument(1, new Reference($transformerId));

        $container->setDefinition($finderId, $finderDef);

        return $finderId;
    }

    /**
     * Loads the configured types.
     *
     * @param array $config An array of types configurations
     * @param ContainerBuilder $container A ContainerBuilder instance
     */
    protected function loadTypes(array $types, ContainerBuilder $container, $indexName, $indexId, array $typePrototypeConfig)
    {
        foreach ($types as $name => $type) {
            $type = self::deepArrayUnion($typePrototypeConfig, $type);
            $typeId = sprintf('%s.%s', $indexId, $name);
            $typeDefArgs = array($name);
            $typeDef = new Definition('%foq_elastica.type.class%', $typeDefArgs);
            $typeDef->setFactoryService($indexId);
            $typeDef->setFactoryMethod('getType');
            $container->setDefinition($typeId, $typeDef);
            if (isset($type['mappings'])) {
                $this->indexConfigs[$indexName]['config']['mappings'][$name] = array('properties' => $type['mappings']);
                $typeName = sprintf('%s/%s', $indexName, $name);
                $this->typeFields[$typeName] = array_keys($type['mappings']);
            }
            if (isset($type['persistence'])) {
                $this->loadTypePersistenceIntegration($type['persistence'], $container, $typeDef, $indexName, $name);
            }
        }
    }

    /**
     * Merges two arrays without reindexing numeric keys.
     *
     * @param array $array1 An array to merge
     * @param array $array2 An array to merge
     *
     * @return array The merged array
     */
    static protected function deepArrayUnion($array1, $array2)
    {
        foreach ($array2 as $key => $value) {
            if (is_array($value) && isset($array1[$key]) && is_array($array1[$key])) {
                $array1[$key] = self::deepArrayUnion($array1[$key], $value);
            } else {
                $array1[$key] = $value;
            }
        }

        return $array1;
    }

    /**
     * Loads the optional provider and finder for a type
     *
     * @return null
     **/
    protected function loadTypePersistenceIntegration(array $typeConfig, ContainerBuilder $container, Definition $typeDef, $indexName, $typeName)
    {
        $this->loadDriver($container, $typeConfig['driver']);

        $elasticaToModelTransformerId = $this->loadElasticaToModelTransformer($typeConfig, $container, $indexName, $typeName);
        $modelToElasticaTransformerId = $this->loadModelToElasticaTransformer($typeConfig, $container, $indexName, $typeName);
        $objectPersisterId            = $this->loadObjectPersister($typeConfig, $typeDef, $container, $indexName, $typeName, $modelToElasticaTransformerId);

        if (isset($typeConfig['provider'])) {
            $providerId = $this->loadTypeProvider($typeConfig, $container, $objectPersisterId, $typeDef, $indexName, $typeName);
            $container->getDefinition('foq_elastica.populator')->addMethodCall('addProvider', array($providerId, new Reference($providerId)));
        }
        if (isset($typeConfig['finder'])) {
            $this->loadTypeFinder($typeConfig, $container, $elasticaToModelTransformerId, $typeDef, $indexName, $typeName);
        }
        if (isset($typeConfig['listener'])) {
            $this->loadTypeListener($typeConfig, $container, $objectPersisterId, $typeDef, $indexName, $typeName);
        }
    }

    protected function loadElasticaToModelTransformer(array $typeConfig, ContainerBuilder $container, $indexName, $typeName)
    {
        if (isset($typeConfig['elastica_to_model_transformer']['service'])) {
            return $typeConfig['elastica_to_model_transformer']['service'];
        }
        $abstractId = sprintf('foq_elastica.elastica_to_model_transformer.prototype.%s', $typeConfig['driver']);
        $serviceId = sprintf('foq_elastica.elastica_to_model_transformer.%s.%s', $indexName, $typeName);
        $serviceDef = new DefinitionDecorator($abstractId);
        $serviceDef->addTag('foq_elastica.elastica_to_model_transformer', array('type' => $typeName, 'index' => $indexName));

        // Doctrine has a mandatory service as first argument
        $argPos = ('propel' === $typeConfig['driver']) ? 0 : 1;

        $serviceDef->replaceArgument($argPos, $typeConfig['model']);
        $serviceDef->replaceArgument($argPos + 1, array(
            'identifier'    => $typeConfig['identifier'],
            'hydrate'       => $typeConfig['elastica_to_model_transformer']['hydrate']
        ));
        $container->setDefinition($serviceId, $serviceDef);

        return $serviceId;
    }

    protected function loadModelToElasticaTransformer(array $typeConfig, ContainerBuilder $container, $indexName, $typeName)
    {
        if (isset($typeConfig['model_to_elastica_transformer']['service'])) {
            return $typeConfig['model_to_elastica_transformer']['service'];
        }
        $abstractId = sprintf('foq_elastica.model_to_elastica_transformer.prototype.auto');
        $serviceId = sprintf('foq_elastica.model_to_elastica_transformer.%s.%s', $indexName, $typeName);
        $serviceDef = new DefinitionDecorator($abstractId);
        $serviceDef->replaceArgument(0, array(
            'identifier' => $typeConfig['identifier']
        ));
        $container->setDefinition($serviceId, $serviceDef);

        return $serviceId;
    }

    protected function loadObjectPersister(array $typeConfig, Definition $typeDef, ContainerBuilder $container, $indexName, $typeName, $transformerId)
    {
        $abstractId = sprintf('foq_elastica.object_persister.prototype');
        $serviceId = sprintf('foq_elastica.object_persister.%s.%s', $indexName, $typeName);
        $serviceDef = new DefinitionDecorator($abstractId);
        $serviceDef->replaceArgument(0, $typeDef);
        $serviceDef->replaceArgument(1, new Reference($transformerId));
        $serviceDef->replaceArgument(2, $typeConfig['model']);
        $serviceDef->replaceArgument(3, $this->typeFields[sprintf('%s/%s', $indexName, $typeName)]);
        $container->setDefinition($serviceId, $serviceDef);

        return $serviceId;
    }

    protected function loadTypeProvider(array $typeConfig, ContainerBuilder $container, $objectPersisterId, $typeDef, $indexName, $typeName)
    {
        if (isset($typeConfig['provider']['service'])) {
            return $typeConfig['provider']['service'];
        }
        $abstractProviderId = sprintf('foq_elastica.provider.prototype.%s', $typeConfig['driver']);
        $providerId = sprintf('foq_elastica.provider.%s.%s', $indexName, $typeName);
        $providerDef = new DefinitionDecorator($abstractProviderId);
        $providerDef->replaceArgument(0, $typeDef);

        // Doctrine has a mandatory service as second argument
        $argPos = ('propel' === $typeConfig['driver']) ? 1 : 2;

        $providerDef->replaceArgument($argPos, new Reference($objectPersisterId));
        $providerDef->replaceArgument($argPos + 1, $typeConfig['model']);

        $options = array('batch_size' => $typeConfig['provider']['batch_size']);

        if ('propel' !== $typeConfig['driver']) {
            $options['query_builder_method'] = $typeConfig['provider']['query_builder_method'];
            $options['clear_object_manager'] = $typeConfig['provider']['clear_object_manager'];
        }

        $providerDef->replaceArgument($argPos + 2, $options);
        $container->setDefinition($providerId, $providerDef);

        return $providerId;
    }

    protected function loadTypeListener(array $typeConfig, ContainerBuilder $container, $objectPersisterId, $typeDef, $indexName, $typeName)
    {
        if (isset($typeConfig['listener']['service'])) {
            return $typeConfig['listener']['service'];
        }
        $abstractListenerId = sprintf('foq_elastica.listener.prototype.%s', $typeConfig['driver']);
        $listenerId = sprintf('foq_elastica.listener.%s.%s', $indexName, $typeName);
        $listenerDef = new DefinitionDecorator($abstractListenerId);
        $listenerDef->replaceArgument(0, new Reference($objectPersisterId));
        $listenerDef->replaceArgument(1, $typeConfig['model']);
        $events = array();
        $doctrineEvents = array('insert' => 'postPersist', 'update' => 'postUpdate', 'delete' => 'postRemove');
        foreach ($doctrineEvents as $event => $doctrineEvent) {
            if (isset($typeConfig['listener'][$event]) && $typeConfig['listener'][$event]) {
                $events[] = $doctrineEvent;
            }
        }
        $listenerDef->replaceArgument(2, $events);
        switch ($typeConfig['driver']) {
            case 'orm': $listenerDef->addTag('doctrine.event_subscriber'); break;
            case 'mongodb': $listenerDef->addTag('doctrine.common.event_subscriber'); break;
        }
        $container->setDefinition($listenerId, $listenerDef);

        return $listenerId;
    }

    protected function loadTypeFinder(array $typeConfig, ContainerBuilder $container, $elasticaToModelId, $typeDef, $indexName, $typeName)
    {
        if (isset($typeConfig['finder']['service'])) {
            return $typeConfig['finder']['service'];
        }
        $abstractFinderId = 'foq_elastica.finder.prototype';
        $finderId = sprintf('foq_elastica.finder.%s.%s', $indexName, $typeName);
        $finderDef = new DefinitionDecorator($abstractFinderId);
        $finderDef->replaceArgument(0, $typeDef);
        $finderDef->replaceArgument(1, new Reference($elasticaToModelId));
        $container->setDefinition($finderId, $finderDef);

        if ('propel' !== $typeConfig['driver']) {
<<<<<<< HEAD
            $managerId = sprintf('foq_elastica.manager.%s', $typeConfig['driver']);
=======
            $managerId  = sprintf('foq_elastica.manager.%s', $typeConfig['driver']);
>>>>>>> f6444d7f
            $managerDef = $container->getDefinition($managerId);
            $arguments = array( $typeConfig['model'], new Reference($finderId));
            if (isset($typeConfig['repository'])) {
                $arguments[] = $typeConfig['repository'];
            }

            $managerDef->addMethodCall('addEntity', $arguments);
            $container->setDefinition($managerId, $managerDef);
        }

        return $finderId;
    }

    /**
     * Loads the index manager
     *
     * @return null
     **/
    protected function loadIndexManager(array $indexDefs, $defaultIndexId, ContainerBuilder $container)
    {
        $managerDef = $container->getDefinition('foq_elastica.index_manager');
        $managerDef->replaceArgument(0, $indexDefs);
        $managerDef->replaceArgument(1, new Reference('foq_elastica.index'));
    }

    /**
     * Loads the reseter
     *
     * @return null
     **/
    protected function loadReseter(array $indexConfigs, ContainerBuilder $container)
    {
        $reseterDef = $container->getDefinition('foq_elastica.reseter');
        $reseterDef->replaceArgument(0, $indexConfigs);
    }

    protected function loadDriver(ContainerBuilder $container, $driver)
    {
        if (in_array($driver, $this->loadedDrivers)) {
            return;
        }
        $loader = new XmlFileLoader($container, new FileLocator(__DIR__.'/../Resources/config'));
        $loader->load($driver.'.xml');
        $this->loadedDrivers[] = $driver;
    }

    protected function createDefaultManagerAlias($defaultManager, ContainerBuilder $container)
    {
        if (0 == count($this->loadedDrivers)) {
            return;
        }

        if (count($this->loadedDrivers) > 1
            && in_array($defaultManager, $this->loadedDrivers)
        ) {
            $defaultManagerService = $defaultManager;
        } else {
            $defaultManagerService = $this->loadedDrivers[0];
        }

        $container->setAlias('foq_elastica.manager', sprintf('foq_elastica.manager.%s', $defaultManagerService));
    }
<<<<<<< HEAD
    
=======

>>>>>>> f6444d7f
}<|MERGE_RESOLUTION|>--- conflicted
+++ resolved
@@ -346,11 +346,7 @@
         $container->setDefinition($finderId, $finderDef);
 
         if ('propel' !== $typeConfig['driver']) {
-<<<<<<< HEAD
             $managerId = sprintf('foq_elastica.manager.%s', $typeConfig['driver']);
-=======
-            $managerId  = sprintf('foq_elastica.manager.%s', $typeConfig['driver']);
->>>>>>> f6444d7f
             $managerDef = $container->getDefinition($managerId);
             $arguments = array( $typeConfig['model'], new Reference($finderId));
             if (isset($typeConfig['repository'])) {
@@ -413,9 +409,5 @@
 
         $container->setAlias('foq_elastica.manager', sprintf('foq_elastica.manager.%s', $defaultManagerService));
     }
-<<<<<<< HEAD
-    
-=======
-
->>>>>>> f6444d7f
+
 }