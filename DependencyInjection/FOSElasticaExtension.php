<?php

namespace FOS\ElasticaBundle\DependencyInjection;

use Symfony\Component\HttpKernel\DependencyInjection\Extension;
use Symfony\Component\DependencyInjection\Loader\XmlFileLoader;
use Symfony\Component\DependencyInjection\ContainerBuilder;
use Symfony\Component\DependencyInjection\Definition;
use Symfony\Component\DependencyInjection\DefinitionDecorator;
use Symfony\Component\DependencyInjection\Reference;
use Symfony\Component\Config\FileLocator;
use InvalidArgumentException;

class FOSElasticaExtension extends Extension
{
    protected $indexConfigs     = array();
    protected $typeFields       = array();
    protected $loadedDrivers    = array();
    protected $serializerConfig = array();

    public function load(array $configs, ContainerBuilder $container)
    {
        $configuration = $this->getConfiguration($configs, $container);
        $config        = $this->processConfiguration($configuration, $configs);

        $loader = new XmlFileLoader($container, new FileLocator(__DIR__.'/../Resources/config'));
        $loader->load('config.xml');

        if (empty($config['clients']) || empty($config['indexes'])) {
            throw new InvalidArgumentException('You must define at least one client and one index');
        }

        if (empty($config['default_client'])) {
            $keys = array_keys($config['clients']);
            $config['default_client'] = reset($keys);
        }

        if (empty($config['default_index'])) {
            $keys = array_keys($config['indexes']);
            $config['default_index'] = reset($keys);
        }

        $clientIdsByName = $this->loadClients($config['clients'], $container);
        $this->serializerConfig = isset($config['serializer']) ? $config['serializer'] : null;
        $indexIdsByName  = $this->loadIndexes($config['indexes'], $container, $clientIdsByName, $config['default_client']);
        $indexRefsByName = array_map(function($id) {
            return new Reference($id);
        }, $indexIdsByName);

        $this->loadIndexManager($indexRefsByName, $container);
        $this->loadResetter($this->indexConfigs, $container);

        $container->setAlias('fos_elastica.client', sprintf('fos_elastica.client.%s', $config['default_client']));
        $container->setAlias('fos_elastica.index', sprintf('fos_elastica.index.%s', $config['default_index']));

        $this->createDefaultManagerAlias($config['default_manager'], $container);
    }

    public function getConfiguration(array $config, ContainerBuilder $container)
    {
        return new Configuration($config);
    }

    /**
     * Loads the configured clients.
     *
     * @param array $clients An array of clients configurations
     * @param ContainerBuilder $container A ContainerBuilder instance
     * @return array
     */
    protected function loadClients(array $clients, ContainerBuilder $container)
    {
        $clientIds = array();
        foreach ($clients as $name => $clientConfig) {
            $clientId = sprintf('fos_elastica.client.%s', $name);
            $clientDef = new Definition('%fos_elastica.client.class%', array($clientConfig));
            $clientDef->addMethodCall('setLogger', array(new Reference('fos_elastica.logger')));
            $clientDef->addTag('fos_elastica.client');

            $container->setDefinition($clientId, $clientDef);

            $clientIds[$name] = $clientId;
        }

        return $clientIds;
    }

    /**
     * Loads the configured indexes.
     *
     * @param array $indexes An array of indexes configurations
     * @param ContainerBuilder $container A ContainerBuilder instance
     * @param array $clientIdsByName
     * @param $defaultClientName
     * @throws \InvalidArgumentException
     * @return array
     */
    protected function loadIndexes(array $indexes, ContainerBuilder $container, array $clientIdsByName, $defaultClientName)
    {
        $indexIds = array();
        foreach ($indexes as $name => $index) {
            if (isset($index['client'])) {
                $clientName = $index['client'];
                if (!isset($clientIdsByName[$clientName])) {
                    throw new InvalidArgumentException(sprintf('The elastica client with name "%s" is not defined', $clientName));
                }
            } else {
                $clientName = $defaultClientName;
            }

            $clientId = $clientIdsByName[$clientName];
            $indexId = sprintf('fos_elastica.index.%s', $name);
            $indexName = isset($index['index_name']) ? $index['index_name'] : $name;
            $indexDefArgs = array($indexName);
            $indexDef = new Definition('%fos_elastica.index.class%', $indexDefArgs);
            $indexDef->setFactoryService($clientId);
            $indexDef->setFactoryMethod('getIndex');
            $container->setDefinition($indexId, $indexDef);
            $typePrototypeConfig = isset($index['type_prototype']) ? $index['type_prototype'] : array();
            $indexIds[$name] = $indexId;
            $this->indexConfigs[$name] = array(
                'index' => new Reference($indexId),
                'config' => array(
                    'mappings' => array()
                )
            );
            if ($index['finder']) {
                $this->loadIndexFinder($container, $name, $indexId);
            }
            if (!empty($index['settings'])) {
                $this->indexConfigs[$name]['config']['settings'] = $index['settings'];
            }
            $this->loadTypes(isset($index['types']) ? $index['types'] : array(), $container, $name, $indexId, $typePrototypeConfig);
        }

        return $indexIds;
    }

    /**
     * Loads the configured index finders.
     *
     * @param \Symfony\Component\DependencyInjection\ContainerBuilder $container
     * @param string $name The index name
     * @param string $indexId The index service identifier
     * @return string
     */
    protected function loadIndexFinder(ContainerBuilder $container, $name, $indexId)
    {
        /* Note: transformer services may conflict with "collection.index", if
         * an index and type names were "collection" and an index, respectively.
         */
        $transformerId = sprintf('fos_elastica.elastica_to_model_transformer.collection.%s', $name);
        $transformerDef = new DefinitionDecorator('fos_elastica.elastica_to_model_transformer.collection');
        $container->setDefinition($transformerId, $transformerDef);

        $finderId = sprintf('fos_elastica.finder.%s', $name);
        $finderDef = new DefinitionDecorator('fos_elastica.finder');
        $finderDef->replaceArgument(0, new Reference($indexId));
        $finderDef->replaceArgument(1, new Reference($transformerId));

        $container->setDefinition($finderId, $finderDef);

        return $finderId;
    }

    /**
     * Loads the configured types.
     *
     * @param array $types An array of types configurations
     * @param ContainerBuilder $container A ContainerBuilder instance
     * @param $indexName
     * @param $indexId
     * @param array $typePrototypeConfig
     */
    protected function loadTypes(array $types, ContainerBuilder $container, $indexName, $indexId, array $typePrototypeConfig)
    {
        foreach ($types as $name => $type) {
            $type = self::deepArrayUnion($typePrototypeConfig, $type);
            $typeId = sprintf('%s.%s', $indexId, $name);
            $typeDefArgs = array($name);
            $typeDef = new Definition('%fos_elastica.type.class%', $typeDefArgs);
            $typeDef->setFactoryService($indexId);
            $typeDef->setFactoryMethod('getType');
            if ($this->serializerConfig) {
                $callbackDef = new Definition($this->serializerConfig['callback_class']);
                $callbackId = sprintf('%s.%s.serializer.callback', $indexId, $name);

                $typeDef->addMethodCall('setSerializer', array(array(new Reference($callbackId), 'serialize')));
                $callbackDef->addMethodCall('setSerializer', array(new Reference($this->serializerConfig['serializer'])));
                if (isset($type['serializer']['groups'])) {
                    $callbackDef->addMethodCall('setGroups', array($type['serializer']['groups']));
                }
                if (isset($type['serializer']['version'])) {
                    $callbackDef->addMethodCall('setVersion', array($type['serializer']['version']));
                }

                $container->setDefinition($callbackId, $callbackDef);

                $typeDef->addMethodCall('setSerializer', array(array(new Reference($callbackId), 'serialize')));
            }
            $container->setDefinition($typeId, $typeDef);
            if (isset($type['_id'])) {
                $this->indexConfigs[$indexName]['config']['mappings'][$name]['_id'] = $type['_id'];
            }
            if (isset($type['_source'])) {
                $this->indexConfigs[$indexName]['config']['mappings'][$name]['_source'] = $type['_source'];
            }
            if (isset($type['_boost'])) {
                $this->indexConfigs[$indexName]['config']['mappings'][$name]['_boost'] = $type['_boost'];
            }
            if (isset($type['_routing'])) {
                $this->indexConfigs[$indexName]['config']['mappings'][$name]['_routing'] = $type['_routing'];
            }
            if (isset($type['mappings'])) {
                $this->indexConfigs[$indexName]['config']['mappings'][$name]['properties'] = $type['mappings'];
                $typeName = sprintf('%s/%s', $indexName, $name);
                $this->typeFields[$typeName] = $type['mappings'];
            }
            if (isset($type['_parent'])) {
                $this->indexConfigs[$indexName]['config']['mappings'][$name]['_parent'] = array('type' => $type['_parent']['type']);
                $typeName = sprintf('%s/%s', $indexName, $name);
                $this->typeFields[$typeName]['_parent'] = $type['_parent'];
            }
            if (isset($type['persistence'])) {
                $this->loadTypePersistenceIntegration($type['persistence'], $container, $typeDef, $indexName, $name);
            }
            if (isset($type['index_analyzer'])) {
                $this->indexConfigs[$indexName]['config']['mappings'][$name]['index_analyzer'] = $type['index_analyzer'];
            }
            if (isset($type['search_analyzer'])) {
                $this->indexConfigs[$indexName]['config']['mappings'][$name]['search_analyzer'] = $type['search_analyzer'];
            }
            if (isset($type['index'])) {
                $this->indexConfigs[$indexName]['config']['mappings'][$name]['index'] = $type['index'];
            }
            if (!empty($type['dynamic_templates'])) {
                $this->indexConfigs[$indexName]['config']['mappings'][$name]['dynamic_templates'] = array();
                foreach ($type['dynamic_templates'] as $templateName => $templateData) {
                    $this->indexConfigs[$indexName]['config']['mappings'][$name]['dynamic_templates'][] = array($templateName => $templateData);
                }
            }
        }
    }

    /**
     * Merges two arrays without reindexing numeric keys.
     *
     * @param array $array1 An array to merge
     * @param array $array2 An array to merge
     *
     * @return array The merged array
     */
    static protected function deepArrayUnion($array1, $array2)
    {
        foreach ($array2 as $key => $value) {
            if (is_array($value) && isset($array1[$key]) && is_array($array1[$key])) {
                $array1[$key] = self::deepArrayUnion($array1[$key], $value);
            } else {
                $array1[$key] = $value;
            }
        }

        return $array1;
    }

    /**
     * Loads the optional provider and finder for a type
     *
     * @param array $typeConfig
     * @param \Symfony\Component\DependencyInjection\ContainerBuilder $container
     * @param \Symfony\Component\DependencyInjection\Definition $typeDef
     * @param $indexName
     * @param $typeName
     */
    protected function loadTypePersistenceIntegration(array $typeConfig, ContainerBuilder $container, Definition $typeDef, $indexName, $typeName)
    {
        $this->loadDriver($container, $typeConfig['driver']);

        $elasticaToModelTransformerId = $this->loadElasticaToModelTransformer($typeConfig, $container, $indexName, $typeName);
        $modelToElasticaTransformerId = $this->loadModelToElasticaTransformer($typeConfig, $container, $indexName, $typeName);
        $objectPersisterId            = $this->loadObjectPersister($typeConfig, $typeDef, $container, $indexName, $typeName, $modelToElasticaTransformerId);

        if (isset($typeConfig['provider'])) {
            $this->loadTypeProvider($typeConfig, $container, $objectPersisterId, $typeDef, $indexName, $typeName);
        }
        if (isset($typeConfig['finder'])) {
            $this->loadTypeFinder($typeConfig, $container, $elasticaToModelTransformerId, $typeDef, $indexName, $typeName);
        }
        if (isset($typeConfig['listener'])) {
            $this->loadTypeListener($typeConfig, $container, $objectPersisterId, $typeDef, $indexName, $typeName);
        }
    }

    protected function loadElasticaToModelTransformer(array $typeConfig, ContainerBuilder $container, $indexName, $typeName)
    {
        if (isset($typeConfig['elastica_to_model_transformer']['service'])) {
            return $typeConfig['elastica_to_model_transformer']['service'];
        }
        /* Note: transformer services may conflict with "prototype.driver", if
         * the index and type names were "prototype" and a driver, respectively.
         */
        $abstractId = sprintf('fos_elastica.elastica_to_model_transformer.prototype.%s', $typeConfig['driver']);
        $serviceId = sprintf('fos_elastica.elastica_to_model_transformer.%s.%s', $indexName, $typeName);
        $serviceDef = new DefinitionDecorator($abstractId);
        $serviceDef->addTag('fos_elastica.elastica_to_model_transformer', array('type' => $typeName, 'index' => $indexName));

        // Doctrine has a mandatory service as first argument
        $argPos = ('propel' === $typeConfig['driver']) ? 0 : 1;

        $serviceDef->replaceArgument($argPos, $typeConfig['model']);
        $serviceDef->replaceArgument($argPos + 1, array(
            'hydrate'        => $typeConfig['elastica_to_model_transformer']['hydrate'],
            'identifier'     => $typeConfig['identifier'],
            'ignore_missing' => $typeConfig['elastica_to_model_transformer']['ignore_missing'],
            'query_builder_method' => $typeConfig['elastica_to_model_transformer']['query_builder_method']
        ));
        $container->setDefinition($serviceId, $serviceDef);

        return $serviceId;
    }

    protected function loadModelToElasticaTransformer(array $typeConfig, ContainerBuilder $container, $indexName, $typeName)
    {
        if (isset($typeConfig['model_to_elastica_transformer']['service'])) {
            return $typeConfig['model_to_elastica_transformer']['service'];
        }
<<<<<<< HEAD

=======
        if ($this->serializerConfig) {
            $abstractId = sprintf('fos_elastica.model_to_elastica_identifier_transformer');
        } else {
            $abstractId = sprintf('fos_elastica.model_to_elastica_transformer.prototype.auto');
        }
>>>>>>> 37cfdb0d
        $serviceId = sprintf('fos_elastica.model_to_elastica_transformer.%s.%s', $indexName, $typeName);
        $serviceDef = new DefinitionDecorator('fos_elastica.model_to_elastica_transformer');
        $serviceDef->replaceArgument(0, array(
            'identifier' => $typeConfig['identifier']
        ));
        $container->setDefinition($serviceId, $serviceDef);

        return $serviceId;
    }

    protected function loadObjectPersister(array $typeConfig, Definition $typeDef, ContainerBuilder $container, $indexName, $typeName, $transformerId)
    {
<<<<<<< HEAD
        $serviceId = sprintf('fos_elastica.object_persister.%s.%s', $indexName, $typeName);
        $serviceDef = new DefinitionDecorator('fos_elastica.object_persister');
        $serviceDef->replaceArgument(0, $typeDef);
        $serviceDef->replaceArgument(1, new Reference($transformerId));
        $serviceDef->replaceArgument(2, $typeConfig['model']);
        $serviceDef->replaceArgument(3, $this->typeFields[sprintf('%s/%s', $indexName, $typeName)]);
=======
        $arguments = array(
            $typeDef,
            new Reference($transformerId),
            $typeConfig['model'],
        );
        if ($this->serializerConfig) {
            $abstractId = 'fos_elastica.object_serializer_persister';
        } else {
            $abstractId = 'fos_elastica.object_persister.prototype';
            $arguments[] = $this->typeFields[sprintf('%s/%s', $indexName, $typeName)];
        }
        $serviceId = sprintf('fos_elastica.object_persister.%s.%s', $indexName, $typeName);
        $serviceDef = new DefinitionDecorator($abstractId);
        foreach ($arguments as $i => $argument) {
            $serviceDef->replaceArgument($i, $argument);
        }
>>>>>>> 37cfdb0d
        $container->setDefinition($serviceId, $serviceDef);

        return $serviceId;
    }

    protected function loadTypeProvider(array $typeConfig, ContainerBuilder $container, $objectPersisterId, $typeDef, $indexName, $typeName)
    {
        if (isset($typeConfig['provider']['service'])) {
            return $typeConfig['provider']['service'];
        }
        /* Note: provider services may conflict with "prototype.driver", if the
         * index and type names were "prototype" and a driver, respectively.
         */
        $providerId = sprintf('fos_elastica.provider.%s.%s', $indexName, $typeName);
        $providerDef = new DefinitionDecorator('fos_elastica.provider.prototype.' . $typeConfig['driver']);
        $providerDef->addTag('fos_elastica.provider', array('index' => $indexName, 'type' => $typeName));
        $providerDef->replaceArgument(0, new Reference($objectPersisterId));
        $providerDef->replaceArgument(1, $typeConfig['model']);
        // Propel provider can simply ignore Doctrine-specific options
        $providerDef->replaceArgument(2, array_diff_key($typeConfig['provider'], array('service' => 1)));
        $container->setDefinition($providerId, $providerDef);

        return $providerId;
    }

    protected function loadTypeListener(array $typeConfig, ContainerBuilder $container, $objectPersisterId, $typeDef, $indexName, $typeName)
    {
        if (isset($typeConfig['listener']['service'])) {
            return $typeConfig['listener']['service'];
        }
        /* Note: listener services may conflict with "prototype.driver", if the
         * index and type names were "prototype" and a driver, respectively.
         */
        $abstractListenerId = sprintf('fos_elastica.listener.prototype.%s', $typeConfig['driver']);
        $listenerId = sprintf('fos_elastica.listener.%s.%s', $indexName, $typeName);
        $listenerDef = new DefinitionDecorator($abstractListenerId);
        $listenerDef->replaceArgument(0, new Reference($objectPersisterId));
        $listenerDef->replaceArgument(1, $typeConfig['model']);
        $listenerDef->replaceArgument(3, $typeConfig['identifier']);
        $listenerDef->replaceArgument(2, $this->getDoctrineEvents($typeConfig));
        switch ($typeConfig['driver']) {
            case 'orm': $listenerDef->addTag('doctrine.event_subscriber'); break;
            case 'mongodb': $listenerDef->addTag('doctrine_mongodb.odm.event_subscriber'); break;
        }
        if (isset($typeConfig['listener']['is_indexable_callback'])) {
            $callback = $typeConfig['listener']['is_indexable_callback'];

            if (is_array($callback)) {
                list($class) = $callback + array(null);
                if (is_string($class) && !class_exists($class)) {
                    $callback[0] = new Reference($class);
                }
            }

            $listenerDef->addMethodCall('setIsIndexableCallback', array($callback));
        }
        $container->setDefinition($listenerId, $listenerDef);

        return $listenerId;
    }

    private function getDoctrineEvents(array $typeConfig)
    {
        $events = array();
        $eventMapping = array(
            'insert' => array('postPersist'),
            'update' => array('postUpdate'),
            'delete' => array('postRemove', 'preRemove')
        );

        foreach ($eventMapping as $event => $doctrineEvents) {
            if (isset($typeConfig['listener'][$event]) && $typeConfig['listener'][$event]) {
                $events = array_merge($events, $doctrineEvents);
            }
        }

        return $events;
    }

    protected function loadTypeFinder(array $typeConfig, ContainerBuilder $container, $elasticaToModelId, $typeDef, $indexName, $typeName)
    {
        if (isset($typeConfig['finder']['service'])) {
            $finderId = $typeConfig['finder']['service'];
        } else {
            $finderId = sprintf('fos_elastica.finder.%s.%s', $indexName, $typeName);
            $finderDef = new DefinitionDecorator('fos_elastica.finder');
            $finderDef->replaceArgument(0, $typeDef);
            $finderDef->replaceArgument(1, new Reference($elasticaToModelId));
            $container->setDefinition($finderId, $finderDef);
        }

        $managerId = sprintf('fos_elastica.manager.%s', $typeConfig['driver']);
        $managerDef = $container->getDefinition($managerId);
        $arguments = array( $typeConfig['model'], new Reference($finderId));
        if (isset($typeConfig['repository'])) {
            $arguments[] = $typeConfig['repository'];
        }
        $managerDef->addMethodCall('addEntity', $arguments);

        return $finderId;
    }

    /**
     * Loads the index manager
     *
     * @param array            $indexRefsByName
     * @param ContainerBuilder $container
     **/
    protected function loadIndexManager(array $indexRefsByName, ContainerBuilder $container)
    {
        $managerDef = $container->getDefinition('fos_elastica.index_manager');
        $managerDef->replaceArgument(0, $indexRefsByName);
        $managerDef->replaceArgument(1, new Reference('fos_elastica.index'));
    }

    /**
     * Loads the resetter
     *
     * @param array $indexConfigs
     * @param \Symfony\Component\DependencyInjection\ContainerBuilder $container
     */
    protected function loadResetter(array $indexConfigs, ContainerBuilder $container)
    {
        $resetterDef = $container->getDefinition('fos_elastica.resetter');
        $resetterDef->replaceArgument(0, $indexConfigs);
    }

    protected function loadDriver(ContainerBuilder $container, $driver)
    {
        if (in_array($driver, $this->loadedDrivers)) {
            return;
        }
        $loader = new XmlFileLoader($container, new FileLocator(__DIR__.'/../Resources/config'));
        $loader->load($driver.'.xml');
        $this->loadedDrivers[] = $driver;
    }

    protected function createDefaultManagerAlias($defaultManager, ContainerBuilder $container)
    {
        if (0 == count($this->loadedDrivers)) {
            return;
        }

        if (count($this->loadedDrivers) > 1
            && in_array($defaultManager, $this->loadedDrivers)
        ) {
            $defaultManagerService = $defaultManager;
        } else {
            $defaultManagerService = $this->loadedDrivers[0];
        }

        $container->setAlias('fos_elastica.manager', sprintf('fos_elastica.manager.%s', $defaultManagerService));
    }
}<|MERGE_RESOLUTION|>--- conflicted
+++ resolved
@@ -324,17 +324,15 @@
         if (isset($typeConfig['model_to_elastica_transformer']['service'])) {
             return $typeConfig['model_to_elastica_transformer']['service'];
         }
-<<<<<<< HEAD
-
-=======
+
         if ($this->serializerConfig) {
             $abstractId = sprintf('fos_elastica.model_to_elastica_identifier_transformer');
         } else {
-            $abstractId = sprintf('fos_elastica.model_to_elastica_transformer.prototype.auto');
-        }
->>>>>>> 37cfdb0d
+            $abstractId = sprintf('fos_elastica.model_to_elastica_transformer');
+        }
+
         $serviceId = sprintf('fos_elastica.model_to_elastica_transformer.%s.%s', $indexName, $typeName);
-        $serviceDef = new DefinitionDecorator('fos_elastica.model_to_elastica_transformer');
+        $serviceDef = new DefinitionDecorator($abstractId);
         $serviceDef->replaceArgument(0, array(
             'identifier' => $typeConfig['identifier']
         ));
@@ -345,23 +343,16 @@
 
     protected function loadObjectPersister(array $typeConfig, Definition $typeDef, ContainerBuilder $container, $indexName, $typeName, $transformerId)
     {
-<<<<<<< HEAD
-        $serviceId = sprintf('fos_elastica.object_persister.%s.%s', $indexName, $typeName);
-        $serviceDef = new DefinitionDecorator('fos_elastica.object_persister');
-        $serviceDef->replaceArgument(0, $typeDef);
-        $serviceDef->replaceArgument(1, new Reference($transformerId));
-        $serviceDef->replaceArgument(2, $typeConfig['model']);
-        $serviceDef->replaceArgument(3, $this->typeFields[sprintf('%s/%s', $indexName, $typeName)]);
-=======
         $arguments = array(
             $typeDef,
             new Reference($transformerId),
             $typeConfig['model'],
         );
+
         if ($this->serializerConfig) {
             $abstractId = 'fos_elastica.object_serializer_persister';
         } else {
-            $abstractId = 'fos_elastica.object_persister.prototype';
+            $abstractId = 'fos_elastica.object_persister';
             $arguments[] = $this->typeFields[sprintf('%s/%s', $indexName, $typeName)];
         }
         $serviceId = sprintf('fos_elastica.object_persister.%s.%s', $indexName, $typeName);
@@ -369,7 +360,7 @@
         foreach ($arguments as $i => $argument) {
             $serviceDef->replaceArgument($i, $argument);
         }
->>>>>>> 37cfdb0d
+
         $container->setDefinition($serviceId, $serviceDef);
 
         return $serviceId;
