--- conflicted
+++ resolved
@@ -8,39 +8,18 @@
 
 matrix:
   include:
-<<<<<<< HEAD
     - php: 5.6
-      env: SYMFONY_VERSION='3.4.*' ES_VERSION=5.2.1
+      env: SYMFONY_VERSION='^3' ES_VERSION=5.2.1
     - php: 7.0
-      env: SYMFONY_VERSION='3.4.*' ES_VERSION=5.2.1
+      env: SYMFONY_VERSION='^3' ES_VERSION=5.2.1
     - php: 7.1
-      env: SYMFONY_VERSION='3.4.*' ES_VERSION=5.2.1
+      env: SYMFONY_VERSION='^3' ES_VERSION=5.2.1
     - php: 5.6
       env: COMPOSER_FLAGS="--prefer-lowest --prefer-stable" ES_VERSION=5.2.1
     - php: 5.6
-      env: SYMFONY_VERSION='2.8.*' ES_VERSION=5.2.1
+      env: SYMFONY_VERSION='^2' ES_VERSION=5.2.1
     - php: 7.1
-      env: SYMFONY_VERSION='2.8.*' ES_VERSION=5.2.1
-=======
-    - php: 5.5
-      env: ES_VERSION=2.3.3 SYMFONY_VERSION='^3'
-    - php: 5.6
-      env: ES_VERSION=2.3.3 SYMFONY_VERSION='^3'
-    - php: 7.0
-      env: ES_VERSION=2.3.3 SYMFONY_VERSION='^3'
-    - php: 7.1
-      env: ES_VERSION=2.3.3 SYMFONY_VERSION='^3'
-    - php: hhvm
-      env: ES_VERSION=2.3.3 SYMFONY_VERSION='^3'
-    - php: 5.5
-      env: COMPOSER_FLAGS="--prefer-lowest --prefer-stable" ES_VERSION=2.3.3 SYMFONY_VERSION='^3'
-    - php: 5.6
-      env: SYMFONY_VERSION='^2' ES_VERSION=2.3.3
-    - php: 7.1
-      env: SYMFONY_VERSION='^2' ES_VERSION=2.3.3
-  allow_failures:
-    - php: hhvm
->>>>>>> 14cde77e
+      env: SYMFONY_VERSION='^2' ES_VERSION=5.2.1
   fast_finish: true
 
 install:
