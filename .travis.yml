language: php

sudo: false

cache:
    directories:
        - $HOME/.composer/cache

<<<<<<< HEAD
dist: trusty
sudo: required

php:
  - 5.6
  - 7.0
  - 7.1

matrix:
  include:
    - php: 5.6
      env: COMPOSER_FLAGS="--prefer-lowest --prefer-stable"
=======
matrix:
  include:
    - php: 5.5
      env: ES_VERSION=2.3.3
>>>>>>> a3e9862c
    - php: 5.6
      env: ES_VERSION=2.3.3
    - php: 7.0
      env: ES_VERSION=2.3.3
    - php: 7.1
<<<<<<< HEAD
      env: SYMFONY_VERSION='2.8.*'
=======
      env: ES_VERSION=2.3.3
    - php: hhvm
      env: ES_VERSION=2.3.3
    - php: 5.5
      env: COMPOSER_FLAGS="--prefer-lowest --prefer-stable" ES_VERSION=2.3.3
    - php: 5.6
      env: SYMFONY_VERSION='2.8.*' ES_VERSION=2.3.3
    - php: 7.1
      env: SYMFONY_VERSION='2.8.*' ES_VERSION=2.3.3
  allow_failures:
    - php: hhvm
>>>>>>> a3e9862c
  fast_finish: true

install:
  - mkdir /tmp/elasticsearch
  - wget -O - https://download.elasticsearch.org/elasticsearch/release/org/elasticsearch/distribution/tar/elasticsearch/${ES_VERSION}/elasticsearch-${ES_VERSION}.tar.gz | tar xz --directory=/tmp/elasticsearch --strip-components=1
  - /tmp/elasticsearch/bin/plugin install -b mapper-attachments
  - /tmp/elasticsearch/bin/elasticsearch --daemonize --path.data /tmp
  - sleep 10 && curl http://127.0.0.1:9200

before_script:
<<<<<<< HEAD
  - curl -O https://artifacts.elastic.co/downloads/elasticsearch/elasticsearch-5.2.1.deb
  - sudo dpkg -i --force-confnew elasticsearch-5.2.1.deb
  - sudo /usr/share/elasticsearch/bin/elasticsearch-plugin install -b mapper-attachments
  - sudo service elasticsearch restart
  - phpenv config-add travis.php.ini
  - sh -c 'if [ "$TRAVIS_PHP_VERSION" = "5.6" ]; then echo "extension = mongo.so" >> ~/.phpenv/versions/$(phpenv version-name)/etc/php.ini; fi;'
=======
  - if [ "$TRAVIS_PHP_VERSION" != "hhvm" ]; then phpenv config-add travis.php.ini; fi;
  - sh -c 'if [ "$TRAVIS_PHP_VERSION" = "5.5" || "$TRAVIS_PHP_VERSION" = "5.6" ]; then echo "extension = mongo.so" >> ~/.phpenv/versions/$(phpenv version-name)/etc/php.ini; fi;'
>>>>>>> a3e9862c
  - sh -c 'if [ "$TRAVIS_PHP_VERSION" = "7.0" ]; then echo "extension = mongodb.so" >> ~/.phpenv/versions/$(phpenv version-name)/etc/php.ini; fi;'
  - sh -c 'if [ "$SYMFONY_VERSION" != "" ]; then composer require --dev --no-update symfony/symfony=$SYMFONY_VERSION; fi;'
  - if [ "$DEPENDENCIES" = "dev" ]; then perl -pi -e 's/^}$/,"minimum-stability":"dev"}/' composer.json; fi;
  - composer update $COMPOSER_FLAGS --prefer-dist

script:
  - vendor/bin/phpunit --coverage-clover=coverage.clover

after_script:
  - wget https://scrutinizer-ci.com/ocular.phar
  - php ocular.phar code-coverage:upload --format=php-clover coverage.clover<|MERGE_RESOLUTION|>--- conflicted
+++ resolved
@@ -6,45 +6,22 @@
     directories:
         - $HOME/.composer/cache
 
-<<<<<<< HEAD
-dist: trusty
-sudo: required
-
-php:
-  - 5.6
-  - 7.0
-  - 7.1
-
 matrix:
   include:
     - php: 5.6
-      env: COMPOSER_FLAGS="--prefer-lowest --prefer-stable"
-=======
-matrix:
-  include:
-    - php: 5.5
-      env: ES_VERSION=2.3.3
->>>>>>> a3e9862c
+      env: ES_VERSION=5.2.1
+    - php: 7.0
+      env: ES_VERSION=5.2.1
+    - php: 7.1
+      env: ES_VERSION=5.2.1
+    - php: hhvm
+      env: ES_VERSION=5.2.1
     - php: 5.6
-      env: ES_VERSION=2.3.3
-    - php: 7.0
-      env: ES_VERSION=2.3.3
+      env: COMPOSER_FLAGS="--prefer-lowest --prefer-stable" ES_VERSION=5.2.1
+    - php: 5.6
+      env: SYMFONY_VERSION='2.8.*' ES_VERSION=5.2.1
     - php: 7.1
-<<<<<<< HEAD
-      env: SYMFONY_VERSION='2.8.*'
-=======
-      env: ES_VERSION=2.3.3
-    - php: hhvm
-      env: ES_VERSION=2.3.3
-    - php: 5.5
-      env: COMPOSER_FLAGS="--prefer-lowest --prefer-stable" ES_VERSION=2.3.3
-    - php: 5.6
-      env: SYMFONY_VERSION='2.8.*' ES_VERSION=2.3.3
-    - php: 7.1
-      env: SYMFONY_VERSION='2.8.*' ES_VERSION=2.3.3
-  allow_failures:
-    - php: hhvm
->>>>>>> a3e9862c
+      env: SYMFONY_VERSION='2.8.*' ES_VERSION=5.2.1
   fast_finish: true
 
 install:
@@ -55,17 +32,8 @@
   - sleep 10 && curl http://127.0.0.1:9200
 
 before_script:
-<<<<<<< HEAD
-  - curl -O https://artifacts.elastic.co/downloads/elasticsearch/elasticsearch-5.2.1.deb
-  - sudo dpkg -i --force-confnew elasticsearch-5.2.1.deb
-  - sudo /usr/share/elasticsearch/bin/elasticsearch-plugin install -b mapper-attachments
-  - sudo service elasticsearch restart
   - phpenv config-add travis.php.ini
   - sh -c 'if [ "$TRAVIS_PHP_VERSION" = "5.6" ]; then echo "extension = mongo.so" >> ~/.phpenv/versions/$(phpenv version-name)/etc/php.ini; fi;'
-=======
-  - if [ "$TRAVIS_PHP_VERSION" != "hhvm" ]; then phpenv config-add travis.php.ini; fi;
-  - sh -c 'if [ "$TRAVIS_PHP_VERSION" = "5.5" || "$TRAVIS_PHP_VERSION" = "5.6" ]; then echo "extension = mongo.so" >> ~/.phpenv/versions/$(phpenv version-name)/etc/php.ini; fi;'
->>>>>>> a3e9862c
   - sh -c 'if [ "$TRAVIS_PHP_VERSION" = "7.0" ]; then echo "extension = mongodb.so" >> ~/.phpenv/versions/$(phpenv version-name)/etc/php.ini; fi;'
   - sh -c 'if [ "$SYMFONY_VERSION" != "" ]; then composer require --dev --no-update symfony/symfony=$SYMFONY_VERSION; fi;'
   - if [ "$DEPENDENCIES" = "dev" ]; then perl -pi -e 's/^}$/,"minimum-stability":"dev"}/' composer.json; fi;
