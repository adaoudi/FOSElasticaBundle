--- conflicted
+++ resolved
@@ -8,7 +8,6 @@
 sudo: required
 
 php:
-  - 5.5
   - 5.6
   - 7.0
   - 7.1
@@ -20,7 +19,6 @@
       env: COMPOSER_FLAGS="--prefer-lowest --prefer-stable"
     - php: 5.6
       env: SYMFONY_VERSION='2.8.*'
-<<<<<<< HEAD
     - php: 5.6
       env: SYMFONY_VERSION='3.1.*'
     - php: 7.0
@@ -28,10 +26,6 @@
     - php: 7.0
       env: SYMFONY_VERSION='3.1.*'
     - php: hhvm
-=======
-    - php: 7.1
-      env: SYMFONY_VERSION='2.8.*'
->>>>>>> 1a2e8c07
   allow_failures:
     - php: hhvm
   fast_finish: true
