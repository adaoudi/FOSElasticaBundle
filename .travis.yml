--- conflicted
+++ resolved
@@ -11,14 +11,7 @@
     - php: 5.5
       env: SYMFONY_VERSION='2.3.*'
     - php: 5.5
-      env: SYMFONY_VERSION='2.4.*'
-    - php: 5.5
       env: SYMFONY_VERSION='2.5.*'
-<<<<<<< HEAD
-    - php: 5.5
-      env: SYMFONY_VERSION='2.6.*'
-=======
->>>>>>> 97848ca0
 
 before_script:
   - /usr/share/elasticsearch/bin/elasticsearch -v
