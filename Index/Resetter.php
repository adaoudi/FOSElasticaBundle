<?php

namespace FOS\ElasticaBundle\Index;

use Elastica\Index;
use Elastica\Exception\ResponseException;
use Elastica\Type\Mapping;
use FOS\ElasticaBundle\Configuration\ConfigManager;
use FOS\ElasticaBundle\Event\IndexResetEvent;
use FOS\ElasticaBundle\Event\TypeResetEvent;
use Symfony\Component\EventDispatcher\EventDispatcherInterface;

/**
 * Deletes and recreates indexes.
 */
class Resetter
{
    /**
     * @var AliasProcessor
     */
    private $aliasProcessor;

    /***
     * @var ConfigManager
     */
    private $configManager;

    /**
     * @var EventDispatcherInterface
     */
    private $dispatcher;

    /**
     * @var IndexManager
     */
    private $indexManager;

    /**
     * @var MappingBuilder
     */
    private $mappingBuilder;

    /**
     * @param ConfigManager            $configManager
     * @param IndexManager             $indexManager
     * @param AliasProcessor           $aliasProcessor
     * @param MappingBuilder           $mappingBuilder
     * @param EventDispatcherInterface $eventDispatcher
     */
    public function __construct(
        ConfigManager $configManager,
        IndexManager $indexManager,
        AliasProcessor $aliasProcessor,
        MappingBuilder $mappingBuilder,
        EventDispatcherInterface $eventDispatcher
    ) {
        $this->aliasProcessor = $aliasProcessor;
        $this->configManager = $configManager;
        $this->dispatcher = $eventDispatcher;
        $this->indexManager = $indexManager;
        $this->mappingBuilder = $mappingBuilder;
    }

    /**
<<<<<<< HEAD
     * Deletes and recreates all indexes
     *
     * @param bool $populating
     * @param bool $force
=======
     * Deletes and recreates all indexes.
>>>>>>> a8f41fa5
     */
    public function resetAllIndexes($populating = false, $force = false)
    {
        foreach ($this->configManager->getIndexNames() as $name) {
            $this->resetIndex($name, $populating, $force);
        }
    }

    /**
     * Deletes and recreates the named index. If populating, creates a new index
     * with a randomised name for an alias to be set after population.
     *
     * @param string $indexName
     * @param bool   $populating
     * @param bool   $force      If index exists with same name as alias, remove it
     *
     * @throws \InvalidArgumentException if no index exists for the given name
     */
    public function resetIndex($indexName, $populating = false, $force = false)
    {
        $event = new IndexResetEvent($indexName, $populating, $force);
        $this->dispatcher->dispatch(IndexResetEvent::PRE_INDEX_RESET, $event);

        $indexConfig = $this->configManager->getIndexConfiguration($indexName);
        $index = $this->indexManager->getIndex($indexName);

        if ($indexConfig->isUseAlias()) {
            $this->aliasProcessor->setRootName($indexConfig, $index);
        }

        $mapping = $this->mappingBuilder->buildIndexMapping($indexConfig);
        $index->create($mapping, true);

        if (!$populating and $indexConfig->isUseAlias()) {
            $this->aliasProcessor->switchIndexAlias($indexConfig, $index, $force);
        }

        $this->dispatcher->dispatch(IndexResetEvent::POST_INDEX_RESET, $event);
    }

    /**
     * Deletes and recreates a mapping type for the named index.
     *
     * @param string $indexName
     * @param string $typeName
     *
     * @throws \InvalidArgumentException if no index or type mapping exists for the given names
     * @throws ResponseException
     */
    public function resetIndexType($indexName, $typeName)
    {
        $event = new TypeResetEvent($indexName, $typeName);
        $this->dispatcher->dispatch(TypeResetEvent::PRE_TYPE_RESET, $event);

        $typeConfig = $this->configManager->getTypeConfiguration($indexName, $typeName);
        $type = $this->indexManager->getIndex($indexName)->getType($typeName);

        try {
            $type->delete();
        } catch (ResponseException $e) {
            if (strpos($e->getMessage(), 'TypeMissingException') === false) {
                throw $e;
            }
        }

        $mapping = new Mapping();
        foreach ($this->mappingBuilder->buildTypeMapping($typeConfig) as $name => $field) {
            $mapping->setParam($name, $field);
        }

        $type->setMapping($mapping);

        $this->dispatcher->dispatch(TypeResetEvent::POST_TYPE_RESET, $event);
    }

    /**
     * A command run when a population has finished.
     *
     * @param string $indexName
     */
    public function postPopulate($indexName)
    {
        $indexConfig = $this->configManager->getIndexConfiguration($indexName);

        if ($indexConfig->isUseAlias()) {
            $index = $this->indexManager->getIndex($indexName);
            $this->aliasProcessor->switchIndexAlias($indexConfig, $index);
        }
    }
}<|MERGE_RESOLUTION|>--- conflicted
+++ resolved
@@ -62,14 +62,10 @@
     }
 
     /**
-<<<<<<< HEAD
-     * Deletes and recreates all indexes
+     * Deletes and recreates all indexes.
      *
      * @param bool $populating
      * @param bool $force
-=======
-     * Deletes and recreates all indexes.
->>>>>>> a8f41fa5
      */
     public function resetAllIndexes($populating = false, $force = false)
     {
