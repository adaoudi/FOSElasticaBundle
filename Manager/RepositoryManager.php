<?php

namespace FOQ\ElasticaBundle\Manager;

use Doctrine\Common\Annotations\Reader;
use FOQ\ElasticaBundle\Finder\FinderInterface;
use RuntimeException;
/**
 * @author Richard Miller <info@limethinking.co.uk>
 *
 * Allows retrieval of basic or custom repository for mapped Doctrine
 * entities/documents.
 */
class RepositoryManager implements RepositoryManagerInterface
{
    protected $entities = array();
    protected $repositories = array();
    protected $reader;

    public function __construct(Reader $reader)
    {
<<<<<<< HEAD
        $this->reader          = $reader;
=======
        $this->reader = $reader;
>>>>>>> f6444d7f
    }

    public function addEntity($entityName, FinderInterface $finder, $repositoryName = null)
    {
        $this->entities[$entityName]= array();
        $this->entities[$entityName]['finder'] = $finder;
        $this->entities[$entityName]['repositoryName'] = $repositoryName;
    }

    /**
     * Return repository for entity
     *
     * Returns custom repository if one specified otherwise
     * returns a basic respository.
     */
    public function getRepository($entityName)
    {
        if (isset($this->repositories[$entityName])) {
            return $this->repositories[$entityName];
        }

        if (!isset($this->entities[$entityName])) {
            throw new RuntimeException(sprintf('No search finder configured for %s', $entityName));
        }

        $repositoryName = $this->getRepositoryName($entityName);
        if (!class_exists($repositoryName)) {
            throw new RuntimeException(sprintf('%s repository for %s does not exist', $repositoryName, $entityName));
        }
        $repository = new $repositoryName($this->entities[$entityName]['finder']);
        $this->repositories[$entityName] = $repository;

        return $repository;
    }

    protected function getRepositoryName($realEntityName)
    {
        if (isset($this->entities[$realEntityName]['repositoryName'])) {
            return $this->entities[$realEntityName]['repositoryName'];
        }

        $refClass   = new \ReflectionClass($realEntityName);
        $annotation = $this->reader->getClassAnnotation($refClass, 'FOQ\\ElasticaBundle\\Configuration\\Search');
        if ($annotation) {
            $this->entities[$realEntityName]['repositoryName']
                = $annotation->repositoryClass;
            return $annotation->repositoryClass;
        }

        return 'FOQ\ElasticaBundle\Repository';
    }

}<|MERGE_RESOLUTION|>--- conflicted
+++ resolved
@@ -19,11 +19,7 @@
 
     public function __construct(Reader $reader)
     {
-<<<<<<< HEAD
-        $this->reader          = $reader;
-=======
         $this->reader = $reader;
->>>>>>> f6444d7f
     }
 
     public function addEntity($entityName, FinderInterface $finder, $repositoryName = null)
