--- conflicted
+++ resolved
@@ -57,15 +57,10 @@
      *
      * Providers will be indexed by "type" strings in the returned array.
      *
-<<<<<<< HEAD
-     * @param string  $index
-     * @return ProviderInterface[]
-=======
      * @param string $index
      *
-     * @return array of ProviderInterface instances
+     * @return ProviderInterface[]
      *
->>>>>>> a8f41fa5
      * @throws \InvalidArgumentException if no providers were registered for the index
      */
     public function getIndexProviders($index)
