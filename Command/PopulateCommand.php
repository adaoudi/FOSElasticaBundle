--- conflicted
+++ resolved
@@ -8,10 +8,10 @@
 use Symfony\Component\Console\Input\InputInterface;
 use Symfony\Component\Console\Output\OutputInterface;
 use Symfony\Component\Console\Output\Output;
-use FOQ\ElasticaBundle\IndexManager;
-use FOQ\ElasticaBundle\Provider\ProviderRegistry;
-use FOQ\ElasticaBundle\Resetter;
-use FOQ\ElasticaBundle\Provider\ProviderInterface;
+use FOS\ElasticaBundle\IndexManager;
+use FOS\ElasticaBundle\Provider\ProviderRegistry;
+use FOS\ElasticaBundle\Resetter;
+use FOS\ElasticaBundle\Provider\ProviderInterface;
 
 /**
  * Populate the search index
@@ -19,29 +19,17 @@
 class PopulateCommand extends ContainerAwareCommand
 {
     /**
-<<<<<<< HEAD
-     * @var FOS\ElasticaBundle\IndexManager
-=======
      * @var IndexManager
->>>>>>> b03ee7cc
      */
     private $indexManager;
 
     /**
-<<<<<<< HEAD
-     * @var FOS\ElasticaBundle\Provider\ProviderRegistry
-=======
      * @var ProviderRegistry
->>>>>>> b03ee7cc
      */
     private $providerRegistry;
 
     /**
-<<<<<<< HEAD
-     * @var FOS\ElasticaBundle\Resetter
-=======
      * @var Resetter
->>>>>>> b03ee7cc
      */
     private $resetter;
 
