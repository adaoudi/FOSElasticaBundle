<?php

namespace FOS\ElasticaBundle\Command;

use FOS\ElasticaBundle\Event\IndexPopulateEvent;
use FOS\ElasticaBundle\Event\PopulateEvent;
use FOS\ElasticaBundle\Event\TypePopulateEvent;
use Symfony\Bundle\FrameworkBundle\Command\ContainerAwareCommand;
use Symfony\Component\Console\Helper\DialogHelper;
use Symfony\Component\Console\Input\InputOption;
use Symfony\Component\Console\Input\InputInterface;
use Symfony\Component\Console\Output\OutputInterface;
use FOS\ElasticaBundle\IndexManager;
use FOS\ElasticaBundle\Provider\ProviderRegistry;
use FOS\ElasticaBundle\Resetter;
use FOS\ElasticaBundle\Provider\ProviderInterface;
use Symfony\Component\Console\Helper\ProgressBar;

/**
 * Populate the search index
 */
class PopulateCommand extends ContainerAwareCommand
{
    /**
     * @var \Symfony\Component\EventDispatcher\EventDispatcherInterface
     */
    private $dispatcher;

    /**
     * @var IndexManager
     */
    private $indexManager;

    /**
     * @var ProgressClosureBuilder
     */
    private $progressClosureBuilder;

    /**
     * @var ProviderRegistry
     */
    private $providerRegistry;

    /**
     * @var Resetter
     */
    private $resetter;

    /**
     * @see Symfony\Component\Console\Command\Command::configure()
     */
    protected function configure()
    {
        $this
            ->setName('fos:elastica:populate')
            ->addOption('index', null, InputOption::VALUE_OPTIONAL, 'The index to repopulate')
            ->addOption('type', null, InputOption::VALUE_OPTIONAL, 'The type to repopulate')
            ->addOption('no-reset', null, InputOption::VALUE_NONE, 'Do not reset index before populating')
            ->addOption('offset', null, InputOption::VALUE_REQUIRED, 'Start indexing at offset', 0)
            ->addOption('sleep', null, InputOption::VALUE_REQUIRED, 'Sleep time between persisting iterations (microseconds)', 0)
            ->addOption('batch-size', null, InputOption::VALUE_REQUIRED, 'Index packet size (overrides provider config option)')
            ->addOption('ignore-errors', null, InputOption::VALUE_NONE, 'Do not stop on errors')
            ->addOption('no-overwrite-format', null, InputOption::VALUE_NONE, 'Prevent this command from overwriting ProgressBar\'s formats')
            ->setDescription('Populates search indexes from providers')
        ;
    }

    /**
     * {@inheritDoc}
     */
    protected function initialize(InputInterface $input, OutputInterface $output)
    {
        $this->dispatcher = $this->getContainer()->get('event_dispatcher');
        $this->indexManager = $this->getContainer()->get('fos_elastica.index_manager');
        $this->providerRegistry = $this->getContainer()->get('fos_elastica.provider_registry');
        $this->resetter = $this->getContainer()->get('fos_elastica.resetter');
        $this->progressClosureBuilder = new ProgressClosureBuilder();

        if (!$input->getOption('no-overwrite-format')) {
            ProgressBar::setFormatDefinition('normal', " %current%/%max% [%bar%] %percent:3s%%\n%message%");
            ProgressBar::setFormatDefinition('verbose', " %current%/%max% [%bar%] %percent:3s%% %elapsed:6s%\n%message%");
            ProgressBar::setFormatDefinition('very_verbose', " %current%/%max% [%bar%] %percent:3s%% %elapsed:6s%/%estimated:-6s%\n%message%");
            ProgressBar::setFormatDefinition('debug', " %current%/%max% [%bar%] %percent:3s%% %elapsed:6s%/%estimated:-6s% %memory:6s%\n%message%");
        }
    }

    /**
     * {@inheritDoc}
     */
    protected function execute(InputInterface $input, OutputInterface $output)
    {
        $index = $input->getOption('index');
        $type = $input->getOption('type');
        $reset = !$input->getOption('no-reset');
        $options = $input->getOptions();
        $options['ignore-errors'] = $input->getOption('ignore-errors');

        if ($input->isInteractive() && $reset && $input->getOption('offset')) {
            /** @var DialogHelper $dialog */
            $dialog = $this->getHelperSet()->get('dialog');
            if (!$dialog->askConfirmation($output, '<question>You chose to reset the index and start indexing with an offset. Do you really want to do that?</question>', true)) {
                return;
            }
        }

        if (null === $index && null !== $type) {
            throw new \InvalidArgumentException('Cannot specify type option without an index.');
        }

        if (null !== $index) {
            if (null !== $type) {
                $this->populateIndexType($output, $index, $type, $reset, $options);
            } else {
                $this->populateIndex($output, $index, $reset, $options);
            }
        } else {
            $indexes = array_keys($this->indexManager->getAllIndexes());

            foreach ($indexes as $index) {
                $this->populateIndex($output, $index, $reset, $options);
            }
        }
    }

    /**
<<<<<<< HEAD
     * @param ProviderInterface $provider
     * @param OutputInterface $output
     * @param string $input
     * @param string $type
     * @param array $options
     */
    private function doPopulateType(ProviderInterface $provider, OutputInterface $output, $input, $type, $options)
    {
        $loggerClosure = $this->progressClosureBuilder->build($output, 'Populating', $input, $type);

        $provider->populate($loggerClosure, $options);
=======
     * Builds a loggerClosure to be called from inside the Provider to update the command
     * line.
     *
     * @param OutputInterface $output
     * @param string $index
     * @param string $type
     * @return callable
     */
    private function getLoggerClosure(OutputInterface $output, $index, $type)
    {
        if (!class_exists('Symfony\Component\Console\Helper\ProgressBar')) {
            $lastStep = null;
            $current = 0;

            return function ($increment, $totalObjects) use ($output, $index, $type, &$lastStep, &$current) {
                if ($current + $increment > $totalObjects) {
                    $increment = $totalObjects - $current;
                }

                $currentTime = microtime(true);
                $timeDifference = $currentTime - $lastStep;
                $objectsPerSecond = $lastStep ? ($increment / $timeDifference) : $increment;
                $lastStep = $currentTime;
                $current += $increment;
                $percent = 100 * $current / $totalObjects;

                $output->writeln(sprintf(
                    '<info>Populating</info> <comment>%s/%s</comment> %0.1f%% (%d/%d), %d objects/s (RAM: current=%uMo peak=%uMo)',
                    $index,
                    $type,
                    $percent,
                    $current,
                    $totalObjects,
                    $objectsPerSecond,
                    round(memory_get_usage() / (1024 * 1024)),
                    round(memory_get_peak_usage() / (1024 * 1024))
                ));
            };
        }

        ProgressBar::setFormatDefinition('normal', " %current%/%max% [%bar%] %percent:3s%%\n%message%");
        ProgressBar::setFormatDefinition('verbose', " %current%/%max% [%bar%] %percent:3s%% %elapsed:6s%\n%message%");
        ProgressBar::setFormatDefinition('very_verbose', " %current%/%max% [%bar%] %percent:3s%% %elapsed:6s%/%estimated:-6s%\n%message%");
        ProgressBar::setFormatDefinition('debug', " %current%/%max% [%bar%] %percent:3s%% %elapsed:6s%/%estimated:-6s% %memory:6s%\n%message%");
        $progress = null;

        return function ($increment, $totalObjects) use (&$progress, $output, $index, $type) {
            if (null === $progress) {
                $progress = new ProgressBar($output, $totalObjects);
                $progress->start();
            }

            $progress->setMessage(sprintf('<info>Populating</info> <comment>%s/%s</comment>', $index, $type));
            $progress->advance($increment);

            if ($progress->getProgressPercent() >= 1.0) {
                $progress->finish();
            }
        };
>>>>>>> 4c87d24f
    }

    /**
     * Recreates an index, populates its types, and refreshes the index.
     *
     * @param OutputInterface $output
     * @param string          $index
     * @param boolean         $reset
     * @param array           $options
     */
    private function populateIndex(OutputInterface $output, $index, $reset, $options)
    {
        $event = new IndexPopulateEvent($index, $reset, $options);
        $this->dispatcher->dispatch(IndexPopulateEvent::PRE_INDEX_POPULATE, $event);

        if ($event->isReset()) {
            $output->writeln(sprintf('<info>Resetting</info> <comment>%s</comment>', $index));
            $this->resetter->resetIndex($index, true);
        }

        $providers = $this->providerRegistry->getIndexProviders($index);

        foreach ($providers as $type => $provider) {
            $this->populateIndexType($output, $index, $type, false, $event->getOptions());
        }

        $this->dispatcher->dispatch(IndexPopulateEvent::POST_INDEX_POPULATE, $event);

        $this->refreshIndex($output, $index);
    }

    /**
     * Deletes/remaps an index type, populates it, and refreshes the index.
     *
     * @param OutputInterface $output
     * @param string          $index
     * @param string          $type
     * @param boolean         $reset
     * @param array           $options
     */
    private function populateIndexType(OutputInterface $output, $index, $type, $reset, $options)
    {
        $event = new TypePopulateEvent($index, $type, $reset, $options);
        $this->dispatcher->dispatch(TypePopulateEvent::PRE_TYPE_POPULATE, $event);

        if ($event->isReset()) {
            $output->writeln(sprintf('<info>Resetting</info> <comment>%s/%s</comment>', $index, $type));
            $this->resetter->resetIndexType($index, $type);
        }

        $provider = $this->providerRegistry->getProvider($index, $type);
        $loggerClosure = $this->getLoggerClosure($output, $index, $type);
        $provider->populate($loggerClosure, $event->getOptions());

        $this->dispatcher->dispatch(TypePopulateEvent::POST_TYPE_POPULATE, $event);

        $this->refreshIndex($output, $index, false);
    }

    /**
     * Refreshes an index.
     *
     * @param OutputInterface $output
     * @param string $index
     * @param bool $postPopulate
     */
    private function refreshIndex(OutputInterface $output, $index, $postPopulate = true)
    {
        if ($postPopulate) {
            $this->resetter->postPopulate($index);
        }

        $output->writeln(sprintf('<info>Refreshing</info> <comment>%s</comment>', $index));
        $this->indexManager->getIndex($index)->refresh();
    }
}<|MERGE_RESOLUTION|>--- conflicted
+++ resolved
@@ -13,7 +13,6 @@
 use FOS\ElasticaBundle\IndexManager;
 use FOS\ElasticaBundle\Provider\ProviderRegistry;
 use FOS\ElasticaBundle\Resetter;
-use FOS\ElasticaBundle\Provider\ProviderInterface;
 use Symfony\Component\Console\Helper\ProgressBar;
 
 /**
@@ -123,82 +122,6 @@
     }
 
     /**
-<<<<<<< HEAD
-     * @param ProviderInterface $provider
-     * @param OutputInterface $output
-     * @param string $input
-     * @param string $type
-     * @param array $options
-     */
-    private function doPopulateType(ProviderInterface $provider, OutputInterface $output, $input, $type, $options)
-    {
-        $loggerClosure = $this->progressClosureBuilder->build($output, 'Populating', $input, $type);
-
-        $provider->populate($loggerClosure, $options);
-=======
-     * Builds a loggerClosure to be called from inside the Provider to update the command
-     * line.
-     *
-     * @param OutputInterface $output
-     * @param string $index
-     * @param string $type
-     * @return callable
-     */
-    private function getLoggerClosure(OutputInterface $output, $index, $type)
-    {
-        if (!class_exists('Symfony\Component\Console\Helper\ProgressBar')) {
-            $lastStep = null;
-            $current = 0;
-
-            return function ($increment, $totalObjects) use ($output, $index, $type, &$lastStep, &$current) {
-                if ($current + $increment > $totalObjects) {
-                    $increment = $totalObjects - $current;
-                }
-
-                $currentTime = microtime(true);
-                $timeDifference = $currentTime - $lastStep;
-                $objectsPerSecond = $lastStep ? ($increment / $timeDifference) : $increment;
-                $lastStep = $currentTime;
-                $current += $increment;
-                $percent = 100 * $current / $totalObjects;
-
-                $output->writeln(sprintf(
-                    '<info>Populating</info> <comment>%s/%s</comment> %0.1f%% (%d/%d), %d objects/s (RAM: current=%uMo peak=%uMo)',
-                    $index,
-                    $type,
-                    $percent,
-                    $current,
-                    $totalObjects,
-                    $objectsPerSecond,
-                    round(memory_get_usage() / (1024 * 1024)),
-                    round(memory_get_peak_usage() / (1024 * 1024))
-                ));
-            };
-        }
-
-        ProgressBar::setFormatDefinition('normal', " %current%/%max% [%bar%] %percent:3s%%\n%message%");
-        ProgressBar::setFormatDefinition('verbose', " %current%/%max% [%bar%] %percent:3s%% %elapsed:6s%\n%message%");
-        ProgressBar::setFormatDefinition('very_verbose', " %current%/%max% [%bar%] %percent:3s%% %elapsed:6s%/%estimated:-6s%\n%message%");
-        ProgressBar::setFormatDefinition('debug', " %current%/%max% [%bar%] %percent:3s%% %elapsed:6s%/%estimated:-6s% %memory:6s%\n%message%");
-        $progress = null;
-
-        return function ($increment, $totalObjects) use (&$progress, $output, $index, $type) {
-            if (null === $progress) {
-                $progress = new ProgressBar($output, $totalObjects);
-                $progress->start();
-            }
-
-            $progress->setMessage(sprintf('<info>Populating</info> <comment>%s/%s</comment>', $index, $type));
-            $progress->advance($increment);
-
-            if ($progress->getProgressPercent() >= 1.0) {
-                $progress->finish();
-            }
-        };
->>>>>>> 4c87d24f
-    }
-
-    /**
      * Recreates an index, populates its types, and refreshes the index.
      *
      * @param OutputInterface $output
@@ -216,9 +139,8 @@
             $this->resetter->resetIndex($index, true);
         }
 
-        $providers = $this->providerRegistry->getIndexProviders($index);
-
-        foreach ($providers as $type => $provider) {
+        $types = array_keys($this->providerRegistry->getIndexProviders($index));
+        foreach ($types as $type) {
             $this->populateIndexType($output, $index, $type, false, $event->getOptions());
         }
 
