<?php

namespace FOS\ElasticaBundle\Tests\Manager;

use FOS\ElasticaBundle\Manager\RepositoryManager;

class CustomRepository{}

class Entity{}

/**
 * @author Richard Miller <info@limethinking.co.uk>
 */
class RepositoryManagerTest extends \PHPUnit_Framework_TestCase
{

    public function testThatGetRepositoryReturnsDefaultRepository()
    {
<<<<<<< HEAD
        $finderMock = $this->getMockBuilder('FOS\ElasticaBundle\Finder\TransformedFinder')
=======
        /** @var $finderMock \PHPUnit_Framework_MockObject_MockObject|\FOQ\ElasticaBundle\Finder\TransformedFinder */
        $finderMock = $this->getMockBuilder('FOQ\ElasticaBundle\Finder\TransformedFinder')
>>>>>>> b03ee7cc
            ->disableOriginalConstructor()
            ->getMock();

        /** @var $readerMock \PHPUnit_Framework_MockObject_MockObject|\Doctrine\Common\Annotations\Reader */
        $readerMock = $this->getMockBuilder('Doctrine\Common\Annotations\Reader')
            ->disableOriginalConstructor()
            ->getMock();

        $entityName = 'FOS\ElasticaBundle\Tests\Manager\Entity';

        $manager = new RepositoryManager($readerMock);
        $manager->addEntity($entityName, $finderMock);
        $repository = $manager->getRepository($entityName);
        $this->assertInstanceOf('FOS\ElasticaBundle\Repository', $repository);
    }

    public function testThatGetRepositoryReturnsCustomRepository()
    {
<<<<<<< HEAD
        $finderMock = $this->getMockBuilder('FOS\ElasticaBundle\Finder\TransformedFinder')
=======
        /** @var $finderMock \PHPUnit_Framework_MockObject_MockObject|\FOQ\ElasticaBundle\Finder\TransformedFinder */
        $finderMock = $this->getMockBuilder('FOQ\ElasticaBundle\Finder\TransformedFinder')
>>>>>>> b03ee7cc
            ->disableOriginalConstructor()
            ->getMock();

        /** @var $readerMock \PHPUnit_Framework_MockObject_MockObject|\Doctrine\Common\Annotations\Reader */
        $readerMock = $this->getMockBuilder('Doctrine\Common\Annotations\Reader')
            ->disableOriginalConstructor()
            ->getMock();

        $entityName = 'FOS\ElasticaBundle\Tests\Manager\Entity';

        $manager = new RepositoryManager($readerMock);
        $manager->addEntity($entityName, $finderMock, 'FOS\ElasticaBundle\Tests\Manager\CustomRepository');
        $repository = $manager->getRepository($entityName);
        $this->assertInstanceOf('FOS\ElasticaBundle\Tests\Manager\CustomRepository', $repository);
    }

    /**
     * @expectedException \RuntimeException
     */
    public function testThatGetRepositoryThrowsExceptionIfEntityNotConfigured()
    {
<<<<<<< HEAD
        $finderMock = $this->getMockBuilder('FOS\ElasticaBundle\Finder\TransformedFinder')
=======
        /** @var $finderMock \PHPUnit_Framework_MockObject_MockObject|\FOQ\ElasticaBundle\Finder\TransformedFinder */
        $finderMock = $this->getMockBuilder('FOQ\ElasticaBundle\Finder\TransformedFinder')
>>>>>>> b03ee7cc
            ->disableOriginalConstructor()
            ->getMock();

        /** @var $readerMock \PHPUnit_Framework_MockObject_MockObject|\Doctrine\Common\Annotations\Reader */
        $readerMock = $this->getMockBuilder('Doctrine\Common\Annotations\Reader')
            ->disableOriginalConstructor()
            ->getMock();

        $entityName = 'FOS\ElasticaBundle\Tests\Manager\Entity';

        $manager = new RepositoryManager($readerMock);
        $manager->addEntity($entityName, $finderMock);
        $manager->getRepository('Missing Entity');
    }

    /**
     * @expectedException \RuntimeException
     */
    public function testThatGetRepositoryThrowsExceptionIfCustomRepositoryNotFound()
    {
<<<<<<< HEAD
        $finderMock = $this->getMockBuilder('FOS\ElasticaBundle\Finder\TransformedFinder')
=======
        /** @var $finderMock \PHPUnit_Framework_MockObject_MockObject|\FOQ\ElasticaBundle\Finder\TransformedFinder */
        $finderMock = $this->getMockBuilder('FOQ\ElasticaBundle\Finder\TransformedFinder')
>>>>>>> b03ee7cc
            ->disableOriginalConstructor()
            ->getMock();

        /** @var $readerMock \PHPUnit_Framework_MockObject_MockObject|\Doctrine\Common\Annotations\Reader */
        $readerMock = $this->getMockBuilder('Doctrine\Common\Annotations\Reader')
            ->disableOriginalConstructor()
            ->getMock();

        $entityName = 'FOS\ElasticaBundle\Tests\Manager\Entity';

        $manager = new RepositoryManager($readerMock);
        $manager->addEntity($entityName, $finderMock, 'FOS\ElasticaBundle\Tests\MissingRepository');
        $manager->getRepository('Missing Entity');
    }

}<|MERGE_RESOLUTION|>--- conflicted
+++ resolved
@@ -16,12 +16,8 @@
 
     public function testThatGetRepositoryReturnsDefaultRepository()
     {
-<<<<<<< HEAD
+        /** @var $finderMock \PHPUnit_Framework_MockObject_MockObject|\FOS\ElasticaBundle\Finder\TransformedFinder */
         $finderMock = $this->getMockBuilder('FOS\ElasticaBundle\Finder\TransformedFinder')
-=======
-        /** @var $finderMock \PHPUnit_Framework_MockObject_MockObject|\FOQ\ElasticaBundle\Finder\TransformedFinder */
-        $finderMock = $this->getMockBuilder('FOQ\ElasticaBundle\Finder\TransformedFinder')
->>>>>>> b03ee7cc
             ->disableOriginalConstructor()
             ->getMock();
 
@@ -40,12 +36,8 @@
 
     public function testThatGetRepositoryReturnsCustomRepository()
     {
-<<<<<<< HEAD
+        /** @var $finderMock \PHPUnit_Framework_MockObject_MockObject|\FOS\ElasticaBundle\Finder\TransformedFinder */
         $finderMock = $this->getMockBuilder('FOS\ElasticaBundle\Finder\TransformedFinder')
-=======
-        /** @var $finderMock \PHPUnit_Framework_MockObject_MockObject|\FOQ\ElasticaBundle\Finder\TransformedFinder */
-        $finderMock = $this->getMockBuilder('FOQ\ElasticaBundle\Finder\TransformedFinder')
->>>>>>> b03ee7cc
             ->disableOriginalConstructor()
             ->getMock();
 
@@ -67,12 +59,8 @@
      */
     public function testThatGetRepositoryThrowsExceptionIfEntityNotConfigured()
     {
-<<<<<<< HEAD
+        /** @var $finderMock \PHPUnit_Framework_MockObject_MockObject|\FOS\ElasticaBundle\Finder\TransformedFinder */
         $finderMock = $this->getMockBuilder('FOS\ElasticaBundle\Finder\TransformedFinder')
-=======
-        /** @var $finderMock \PHPUnit_Framework_MockObject_MockObject|\FOQ\ElasticaBundle\Finder\TransformedFinder */
-        $finderMock = $this->getMockBuilder('FOQ\ElasticaBundle\Finder\TransformedFinder')
->>>>>>> b03ee7cc
             ->disableOriginalConstructor()
             ->getMock();
 
@@ -93,12 +81,8 @@
      */
     public function testThatGetRepositoryThrowsExceptionIfCustomRepositoryNotFound()
     {
-<<<<<<< HEAD
+        /** @var $finderMock \PHPUnit_Framework_MockObject_MockObject|\FOS\ElasticaBundle\Finder\TransformedFinder */
         $finderMock = $this->getMockBuilder('FOS\ElasticaBundle\Finder\TransformedFinder')
-=======
-        /** @var $finderMock \PHPUnit_Framework_MockObject_MockObject|\FOQ\ElasticaBundle\Finder\TransformedFinder */
-        $finderMock = $this->getMockBuilder('FOQ\ElasticaBundle\Finder\TransformedFinder')
->>>>>>> b03ee7cc
             ->disableOriginalConstructor()
             ->getMock();
 
