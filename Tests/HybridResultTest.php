<?php

<<<<<<< HEAD
/*
 * This file is part of the FOSElasticaBundle package.
 *
 * (c) FriendsOfSymfony <http://friendsofsymfony.github.com/>
 *
 * For the full copyright and license information, please view the LICENSE
 * file that was distributed with this source code.
 */

namespace FOS\ElasticaBundle\Tests\Resetter;
=======
namespace FOS\ElasticaBundle\Tests;
>>>>>>> 2a4363c4

use Elastica\Result;
use FOS\ElasticaBundle\HybridResult;

class HybridResultTest extends \PHPUnit_Framework_TestCase
{
    public function testTransformedResultDefaultsToNull()
    {
        $result = new Result([]);

        $hybridResult = new HybridResult($result);

        $this->assertSame($result, $hybridResult->getResult());
        $this->assertNull($hybridResult->getTransformed());
    }
}<|MERGE_RESOLUTION|>--- conflicted
+++ resolved
@@ -1,6 +1,5 @@
 <?php
 
-<<<<<<< HEAD
 /*
  * This file is part of the FOSElasticaBundle package.
  *
@@ -10,10 +9,7 @@
  * file that was distributed with this source code.
  */
 
-namespace FOS\ElasticaBundle\Tests\Resetter;
-=======
 namespace FOS\ElasticaBundle\Tests;
->>>>>>> 2a4363c4
 
 use Elastica\Result;
 use FOS\ElasticaBundle\HybridResult;
