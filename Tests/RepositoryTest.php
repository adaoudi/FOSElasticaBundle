--- conflicted
+++ resolved
@@ -14,12 +14,8 @@
     {
         $testQuery = 'Test Query';
 
-<<<<<<< HEAD
+        /** @var $typeMock \PHPUnit_Framework_MockObject_MockObject|\FOS\ElasticaBundle\Finder\TransformedFinder */
         $finderMock = $this->getMockBuilder('FOS\ElasticaBundle\Finder\TransformedFinder')
-=======
-        /** @var $typeMock \PHPUnit_Framework_MockObject_MockObject|\FOQ\ElasticaBundle\Finder\TransformedFinder */
-        $finderMock = $this->getMockBuilder('FOQ\ElasticaBundle\Finder\TransformedFinder')
->>>>>>> b03ee7cc
             ->disableOriginalConstructor()
             ->getMock();
         $finderMock->expects($this->once())
@@ -35,12 +31,8 @@
         $testQuery = 'Test Query';
         $testLimit = 20;
 
-<<<<<<< HEAD
+        /** @var $typeMock \PHPUnit_Framework_MockObject_MockObject|\FOS\ElasticaBundle\Finder\TransformedFinder */
         $finderMock = $this->getMockBuilder('FOS\ElasticaBundle\Finder\TransformedFinder')
-=======
-        /** @var $typeMock \PHPUnit_Framework_MockObject_MockObject|\FOQ\ElasticaBundle\Finder\TransformedFinder */
-        $finderMock = $this->getMockBuilder('FOQ\ElasticaBundle\Finder\TransformedFinder')
->>>>>>> b03ee7cc
             ->disableOriginalConstructor()
             ->getMock();
         $finderMock->expects($this->once())
@@ -55,12 +47,8 @@
     {
         $testQuery = 'Test Query';
 
-<<<<<<< HEAD
+        /** @var $typeMock \PHPUnit_Framework_MockObject_MockObject|\FOS\ElasticaBundle\Finder\TransformedFinder */
         $finderMock = $this->getMockBuilder('FOS\ElasticaBundle\Finder\TransformedFinder')
-=======
-        /** @var $typeMock \PHPUnit_Framework_MockObject_MockObject|\FOQ\ElasticaBundle\Finder\TransformedFinder */
-        $finderMock = $this->getMockBuilder('FOQ\ElasticaBundle\Finder\TransformedFinder')
->>>>>>> b03ee7cc
             ->disableOriginalConstructor()
             ->getMock();
         $finderMock->expects($this->once())
@@ -76,12 +64,8 @@
         $testQuery = 'Test Query';
         $testLimit = 20;
 
-<<<<<<< HEAD
+        /** @var $typeMock \PHPUnit_Framework_MockObject_MockObject|\FOS\ElasticaBundle\Finder\TransformedFinder */
         $finderMock = $this->getMockBuilder('FOS\ElasticaBundle\Finder\TransformedFinder')
-=======
-        /** @var $typeMock \PHPUnit_Framework_MockObject_MockObject|\FOQ\ElasticaBundle\Finder\TransformedFinder */
-        $finderMock = $this->getMockBuilder('FOQ\ElasticaBundle\Finder\TransformedFinder')
->>>>>>> b03ee7cc
             ->disableOriginalConstructor()
             ->getMock();
         $finderMock->expects($this->once())
