<?php

namespace FOS\ElasticaBundle\Tests\Resetter\DependencyInjection;

use FOS\ElasticaBundle\DependencyInjection\Configuration;
use Symfony\Component\Config\Definition\Processor;

/**
 * ConfigurationTest
 */
class ConfigurationTest extends \PHPUnit_Framework_TestCase
{
    /**
     * @var Processor
     */
    private $processor;

    public function setUp()
    {
        $this->processor = new Processor();
    }

    private function getConfigs(array $configArray)
    {
        $configuration = new Configuration(true);

        return $this->processor->processConfiguration($configuration, array($configArray));
    }

    public function testUnconfiguredConfiguration()
    {
        $configuration = $this->getConfigs(array());

        $this->assertSame(array(
            'clients' => array(),
            'indexes' => array(),
            'default_manager' => 'orm'
        ), $configuration);
    }

    public function testClientConfiguration()
    {
        $configuration = $this->getConfigs(array(
            'clients' => array(
                'default' => array(
                    'url' => 'http://localhost:9200',
                ),
                'clustered' => array(
                    'servers' => array(
                        array(
                            'url' => 'http://es1:9200',
                            'headers' => array(
                                'Authorization: Basic QWxhZGRpbjpvcGVuIHNlc2FtZQ=='
                            )
                        ),
                        array(
                            'url' => 'http://es2:9200',
                            'headers' => array(
                                'Authorization: Basic QWxhZGRpbjpvcGVuIHNlc2FtZQ=='
                            )
                        ),
                    )
                )
            )
        ));

        $this->assertCount(2, $configuration['clients']);
        $this->assertCount(1, $configuration['clients']['default']['servers']);
        $this->assertCount(0, $configuration['clients']['default']['servers'][0]['headers']);

        $this->assertCount(2, $configuration['clients']['clustered']['servers']);
        $this->assertEquals('http://es2:9200/', $configuration['clients']['clustered']['servers'][1]['url']);
        $this->assertCount(1, $configuration['clients']['clustered']['servers'][1]['headers']);
        $this->assertEquals('Authorization: Basic QWxhZGRpbjpvcGVuIHNlc2FtZQ==', $configuration['clients']['clustered']['servers'][0]['headers'][0]);
    }

    public function testLogging()
    {
        $configuration = $this->getConfigs(array(
            'clients' => array(
                'logging_enabled' => array(
                    'url' => 'http://localhost:9200',
                    'logger' => true,
                ),
                'logging_disabled' => array(
                    'url' => 'http://localhost:9200',
                    'logger' => false,
                ),
                'logging_not_mentioned' => array(
                    'url' => 'http://localhost:9200',
                ),
                'logging_custom' => array(
                    'url' => 'http://localhost:9200',
                    'logger' => 'custom.service'
                ),
            )
        ));

        $this->assertCount(4, $configuration['clients']);

        $this->assertEquals('fos_elastica.logger', $configuration['clients']['logging_enabled']['servers'][0]['logger']);
        $this->assertFalse($configuration['clients']['logging_disabled']['servers'][0]['logger']);
        $this->assertEquals('fos_elastica.logger', $configuration['clients']['logging_not_mentioned']['servers'][0]['logger']);
        $this->assertEquals('custom.service', $configuration['clients']['logging_custom']['servers'][0]['logger']);
    }

    public function testSlashIsAddedAtTheEndOfServerUrl()
    {
        $config = array(
            'clients' => array(
                'default' => array('url' => 'http://www.github.com'),
            ),
        );
        $configuration = $this->getConfigs($config);

        $this->assertEquals('http://www.github.com/', $configuration['clients']['default']['servers'][0]['url']);
    }

    public function testTypeConfig()
    {
        $this->getConfigs(array(
            'clients' => array(
                'default' => array('url' => 'http://localhost:9200'),
            ),
            'indexes' => array(
                'test' => array(
                    'type_prototype' => array(
                        'index_analyzer' => 'custom_analyzer',
                        'persistence' => array(
                            'identifier' => 'ID',
                        ),
                        'serializer' => array(
                            'groups' => array('Search'),
                            'version' => 1
                        )
                    ),
                    'types' => array(
                        'test' => array(
                            'mappings' => array(
                                'title' => array(),
                                'published' => array('type' => 'datetime'),
                                'body' => null,
                            ),
                            'persistence' => array(
                                'listener' => array(
                                    'logger' => true,
                                )
                            )
                        ),
                        'test2' => array(
                            'mappings' => array(
                                'title' => null,
                                'children' => array(
                                    'type' => 'nested',
                                )
                            )
                        )
                    )
                )
            )
        ));
<<<<<<< HEAD
=======

        $this->assertEquals('string', $configuration['indexes']['test']['types']['test']['properties']['title']['type']);
        $this->assertTrue($configuration['indexes']['test']['types']['test']['properties']['title']['include_in_all']);
    }

    public function testEmptyPropertiesIndexIsUnset()
    {
        $config = array(
            'indexes' => array(
                'test' => array(
                    'types' => array(
                        'test' => array(
                            'mappings' => array(
                                'title' => array(
                                    'type' => 'string',
                                    'fields' => array(
                                        'autocomplete' => null
                                    )
                                ),
                                'content' => null,
                                'children' => array(
                                    'type' => 'object',
                                    'properties' => array(
                                        'title' => array(
                                            'type' => 'string',
                                            'fields' => array(
                                                'autocomplete' => null
                                            )
                                        ),
                                        'content' => null,
                                        'tags' => array(
                                            'properties' => array(
                                                'tag' => array(
                                                    'type' => 'string',
                                                    'index' => 'not_analyzed'
                                                )
                                            )
                                        )
                                    )
                                ),
                            )
                        )
                    )
                )
            )
        );

        $processor = new Processor();

        $configuration = $processor->processConfiguration(new Configuration(array($config), false), array($config));

        $mapping = $configuration['indexes']['test']['types']['test']['properties'];
        $this->assertArrayNotHasKey('properties', $mapping['content']);
        $this->assertArrayNotHasKey('properties', $mapping['title']);
        $this->assertArrayHasKey('properties', $mapping['children']);
        $this->assertArrayNotHasKey('properties', $mapping['children']['properties']['title']);
        $this->assertArrayNotHasKey('properties', $mapping['children']['properties']['content']);
        $this->assertArrayHasKey('properties', $mapping['children']['properties']['tags']);
        $this->assertArrayNotHasKey('properties', $mapping['children']['properties']['tags']['properties']['tag']);
>>>>>>> c38dc107
    }

    public function testClientConfigurationNoUrl()
    {
        $configuration = $this->getConfigs(array(
            'clients' => array(
                'default' => array(
                    'host' => 'localhost',
                    'port' => 9200,
                ),
            )
        ));

        $this->assertTrue(empty($configuration['clients']['default']['servers'][0]['url']));
    }

    public function testMappingsRenamedToProperties()
    {
        $configuration = $this->getConfigs(array(
                'clients' => array(
                    'default' => array('url' => 'http://localhost:9200'),
                ),
                'indexes' => array(
                    'test' => array(
                        'types' => array(
                            'test' => array(
                                'mappings' => array(
                                    'title' => array(),
                                    'published' => array('type' => 'datetime'),
                                    'body' => null,
                                )
                            )
                        )
                    )
                )
            ));

        $this->assertCount(3, $configuration['indexes']['test']['types']['test']['properties']);
    }
}<|MERGE_RESOLUTION|>--- conflicted
+++ resolved
@@ -159,68 +159,6 @@
                 )
             )
         ));
-<<<<<<< HEAD
-=======
-
-        $this->assertEquals('string', $configuration['indexes']['test']['types']['test']['properties']['title']['type']);
-        $this->assertTrue($configuration['indexes']['test']['types']['test']['properties']['title']['include_in_all']);
-    }
-
-    public function testEmptyPropertiesIndexIsUnset()
-    {
-        $config = array(
-            'indexes' => array(
-                'test' => array(
-                    'types' => array(
-                        'test' => array(
-                            'mappings' => array(
-                                'title' => array(
-                                    'type' => 'string',
-                                    'fields' => array(
-                                        'autocomplete' => null
-                                    )
-                                ),
-                                'content' => null,
-                                'children' => array(
-                                    'type' => 'object',
-                                    'properties' => array(
-                                        'title' => array(
-                                            'type' => 'string',
-                                            'fields' => array(
-                                                'autocomplete' => null
-                                            )
-                                        ),
-                                        'content' => null,
-                                        'tags' => array(
-                                            'properties' => array(
-                                                'tag' => array(
-                                                    'type' => 'string',
-                                                    'index' => 'not_analyzed'
-                                                )
-                                            )
-                                        )
-                                    )
-                                ),
-                            )
-                        )
-                    )
-                )
-            )
-        );
-
-        $processor = new Processor();
-
-        $configuration = $processor->processConfiguration(new Configuration(array($config), false), array($config));
-
-        $mapping = $configuration['indexes']['test']['types']['test']['properties'];
-        $this->assertArrayNotHasKey('properties', $mapping['content']);
-        $this->assertArrayNotHasKey('properties', $mapping['title']);
-        $this->assertArrayHasKey('properties', $mapping['children']);
-        $this->assertArrayNotHasKey('properties', $mapping['children']['properties']['title']);
-        $this->assertArrayNotHasKey('properties', $mapping['children']['properties']['content']);
-        $this->assertArrayHasKey('properties', $mapping['children']['properties']['tags']);
-        $this->assertArrayNotHasKey('properties', $mapping['children']['properties']['tags']['properties']['tag']);
->>>>>>> c38dc107
     }
 
     public function testClientConfigurationNoUrl()
