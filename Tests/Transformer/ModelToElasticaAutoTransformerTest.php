<?php

namespace FOS\ElasticaBundle\Tests\Transformer\ModelToElasticaAutoTransformer;

use FOS\ElasticaBundle\Transformer\ModelToElasticaAutoTransformer;
use Symfony\Component\PropertyAccess\PropertyAccess;

class POPO
{
    public $id = 123;
    public $name = 'someName';
    private $desc = 'desc';
    public $float = 7.2;
    public $bool = true;
    public $falseBool = false;
    public $date;
    public $nullValue;
    public $file;
    public $fileContents;

    public function __construct()
    {
        $this->date         = new \DateTime('1979-05-05');
        $this->file         = new \SplFileInfo(__DIR__ . '/../fixtures/attachment.odt');
        $this->fileContents = file_get_contents(__DIR__ . '/../fixtures/attachment.odt');
    }

    public function getId()
    {
        return $this->id;
    }

    public function getName()
    {
        return $this->name;
    }

    public function getIterator()
    {
        $iterator = new \ArrayIterator();
        $iterator->append('value1');

        return $iterator;
    }

    public function getArray()
    {
        return array(
            'key1' => 'value1',
            'key2' => 'value2'
        );
    }

    public function getMultiArray()
    {
        return array(
            'key1'  => 'value1',
            'key2'  => array('value2', false, 123, 8.9, new \DateTime('1978-09-07')),
        );
    }

    public function getBool()
    {
        return $this->bool;
    }

    public function getFalseBool()
    {
        return $this->falseBool;
    }

    public function getFloat()
    {
        return $this->float;
    }

    public function getDate()
    {
        return $this->date;
    }

    public function getNullValue()
    {
        return $this->nullValue;
    }

    public function getFile()
    {
        return $this->file;
    }

    public function getFileContents()
    {
        return $this->file;
    }

    public function getSub()
    {
        return array(
            (object) array('foo' => 'foo', 'bar' => 'foo', 'id' => 1),
            (object) array('foo' => 'bar', 'bar' => 'bar', 'id' => 2),
        );
    }

    public function getUpper()
    {
        return (object) array('id' => 'parent', 'name' => 'a random name');
    }
}

class ModelToElasticaAutoTransformerTest extends \PHPUnit_Framework_TestCase
{
    public function setUp()
    {
        if (!class_exists('Elastica_Document')) {
            ;
            $this->markTestSkipped('The Elastica library classes are not available');
        }
    }

    public function testThatCanTransformObject()
    {
        $transformer = $this->getTransformer();
        $document    = $transformer->transform(new POPO(), array('name' => array()));
        $data        = $document->getData();

        $this->assertInstanceOf('Elastica_Document', $document);
        $this->assertEquals(123, $document->getId());
        $this->assertEquals('someName', $data['name']);
    }

    public function testThatCanTransformObjectWithCorrectTypes()
    {
        $transformer = $this->getTransformer();
        $document    = $transformer->transform(
            new POPO(), array(
                             'name'      => array(),
                             'float'     => array(),
                             'bool'      => array(),
                             'date'      => array(),
                             'falseBool' => array()
                        )
        );
        $data        = $document->getData();

        $this->assertInstanceOf('Elastica_Document', $document);
        $this->assertEquals(123, $document->getId());
        $this->assertEquals('someName', $data['name']);
        $this->assertEquals(7.2, $data['float']);
        $this->assertEquals(true, $data['bool']);
        $this->assertEquals(false, $data['falseBool']);
        $expectedDate = new \DateTime('1979-05-05');
        $this->assertEquals($expectedDate->format('c'), $data['date']);
    }

    public function testThatCanTransformObjectWithIteratorValue()
    {
        $transformer = $this->getTransformer();
        $document    = $transformer->transform(new POPO(), array('iterator' => array()));
        $data        = $document->getData();

        $this->assertEquals(array('value1'), $data['iterator']);
    }

    public function testThatCanTransformObjectWithArrayValue()
    {
        $transformer = $this->getTransformer();
        $document    = $transformer->transform(new POPO(), array('array' => array()));
        $data        = $document->getData();

        $this->assertEquals(
            array(
                 'key1'  => 'value1',
                 'key2'  => 'value2'
            ), $data['array']
        );
    }

    public function testThatCanTransformObjectWithMultiDimensionalArrayValue()
    {
        $transformer = $this->getTransformer();
        $document    = $transformer->transform(new POPO(), array('multiArray' => array()));
        $data        = $document->getData();

        $expectedDate = new \DateTime('1978-09-07');

        $this->assertEquals(
            array(
                 'key1'  => 'value1',
                 'key2'  => array('value2', false, 123, 8.9, $expectedDate->format('c')),
            ), $data['multiArray']
        );
    }

    public function testThatNullValuesAreNotFilteredOut()
    {
        $transformer = $this->getTransformer();
        $document    = $transformer->transform(new POPO(), array('nullValue' => array()));
        $data        = $document->getData();

        $this->assertTrue(array_key_exists('nullValue', $data));
    }

    public function testThatCannotTransformObjectWhenGetterDoesNotExistForPrivateMethod()
    {
<<<<<<< HEAD
        $this->setExpectedException('Symfony\Component\PropertyAccess\Exception\PropertyAccessDeniedException');
=======
        // Support both Symfony 2.1 (Form component) and 2.2+ (PropertyAccess component)
        if (class_exists('Symfony\Component\PropertyAccess\PropertyAccess')) {
            /* ProperyAccess 2.3+ removed PropertyAccessDeniedException, so we
             * must expect NoSuchPropertyException in its absence.
             */
            $expectedException = class_exists('Symfony\Component\Form\Exception\PropertyAccessDeniedException')
                ? 'Symfony\Component\Form\Exception\PropertyAccessDeniedException'
                : 'Symfony\Component\PropertyAccess\Exception\NoSuchPropertyException';
        } else {
            $expectedException = 'Symfony\Component\Form\Exception\PropertyAccessDeniedException';
        }

        $this->setExpectedException($expectedException);
>>>>>>> a66a37ae

        $transformer = $this->getTransformer();
        $transformer->transform(new POPO(), array('desc' => array()));
    }

    public function testFileAddedForAttachmentMapping()
    {
        $transformer = $this->getTransformer();
        $document    = $transformer->transform(new POPO(), array('file' => array('type' => 'attachment')));
        $data        = $document->getData();

        $this->assertEquals(base64_encode(file_get_contents(__DIR__ . '/../fixtures/attachment.odt')), $data['file']);
    }

    public function testFileContentsAddedForAttachmentMapping()
    {
        $transformer = $this->getTransformer();
        $document    = $transformer->transform(new POPO(), array('fileContents' => array('type' => 'attachment')));
        $data        = $document->getData();

        $this->assertEquals(
            base64_encode(file_get_contents(__DIR__ . '/../fixtures/attachment.odt')), $data['fileContents']
        );
    }

    public function testNestedMapping()
    {
        $transformer = $this->getTransformer();
        $document    = $transformer->transform(new POPO(), array(
                'sub' => array(
                    'type' => 'nested',
                    'properties' => array('foo' => '~')
                    )
                ));
        $data        = $document->getData();

        $this->assertTrue(array_key_exists('sub', $data));
        $this->assertInternalType('array', $data['sub']);
        $this->assertEquals(array(
             array('foo' => 'foo'),
             array('foo' => 'bar')
           ), $data['sub']);
    }

    public function tesObjectMapping()
    {
        $transformer = $this->getTransformer();
        $document    = $transformer->transform(new POPO(), array(
                'sub' => array(
                    'type' => 'object',
                    'properties' => array('bar')
                    )
                ));
        $data        = $document->getData();

        $this->assertTrue(array_key_exists('sub', $data));
        $this->assertInternalType('array', $data['sub']);
        $this->assertEquals(array(
             array('bar' => 'foo'),
             array('bar' => 'bar')
           ), $data['sub']);
    }

    public function testParentMapping()
    {
        $transformer = $this->getTransformer();
        $document    = $transformer->transform(new POPO(), array(
                'upper' => array(
                    '_parent' => array('type' => 'upper', 'identifier' => 'id'),
                    )
                ));

        $this->assertEquals("parent", $document->getParent());
    }

    public function testParentMappingWithCustomIdentifier()
    {
        $transformer = $this->getTransformer();
        $document    = $transformer->transform(new POPO(), array(
                'upper' => array(
                    '_parent' => array('type' => 'upper', 'identifier' => 'name'),
                    )
                ));

        $this->assertEquals("a random name", $document->getParent());
    }

    /**
     * @return ModelToElasticaAutoTransformer
     */
    private function getTransformer()
    {
        $transformer = new ModelToElasticaAutoTransformer();
        $transformer->setPropertyAccessor(PropertyAccess::getPropertyAccessor());

        return $transformer;
    }
}<|MERGE_RESOLUTION|>--- conflicted
+++ resolved
@@ -203,23 +203,14 @@
 
     public function testThatCannotTransformObjectWhenGetterDoesNotExistForPrivateMethod()
     {
-<<<<<<< HEAD
-        $this->setExpectedException('Symfony\Component\PropertyAccess\Exception\PropertyAccessDeniedException');
-=======
-        // Support both Symfony 2.1 (Form component) and 2.2+ (PropertyAccess component)
-        if (class_exists('Symfony\Component\PropertyAccess\PropertyAccess')) {
-            /* ProperyAccess 2.3+ removed PropertyAccessDeniedException, so we
-             * must expect NoSuchPropertyException in its absence.
-             */
-            $expectedException = class_exists('Symfony\Component\Form\Exception\PropertyAccessDeniedException')
-                ? 'Symfony\Component\Form\Exception\PropertyAccessDeniedException'
-                : 'Symfony\Component\PropertyAccess\Exception\NoSuchPropertyException';
-        } else {
-            $expectedException = 'Symfony\Component\Form\Exception\PropertyAccessDeniedException';
-        }
+        /* ProperyAccess 2.3+ removed PropertyAccessDeniedException, so we
+         * must expect NoSuchPropertyException in its absence.
+         */
+        $expectedException = class_exists('Symfony\Component\Form\Exception\PropertyAccessDeniedException')
+            ? 'Symfony\Component\Form\Exception\PropertyAccessDeniedException'
+            : 'Symfony\Component\PropertyAccess\Exception\NoSuchPropertyException';
 
         $this->setExpectedException($expectedException);
->>>>>>> a66a37ae
 
         $transformer = $this->getTransformer();
         $transformer->transform(new POPO(), array('desc' => array()));
