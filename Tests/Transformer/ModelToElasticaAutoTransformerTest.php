<?php

namespace FOS\ElasticaBundle\Tests\Transformer\ModelToElasticaAutoTransformer;

use FOS\ElasticaBundle\Event\TransformEvent;
use FOS\ElasticaBundle\Transformer\ModelToElasticaAutoTransformer;
use Symfony\Component\PropertyAccess\PropertyAccess;

class POPO
{
    public $id = 123;
    public $name = 'someName';
    private $desc = 'desc';
    public $float = 7.2;
    public $bool = true;
    public $falseBool = false;
    public $date;
    public $nullValue;
    public $file;
    public $fileContents;

    public function __construct()
    {
        $this->date         = new \DateTime('1979-05-05');
        $this->file         = new \SplFileInfo(__DIR__.'/../fixtures/attachment.odt');
        $this->fileContents = file_get_contents(__DIR__.'/../fixtures/attachment.odt');
    }

    public function getId()
    {
        return $this->id;
    }

    public function getName()
    {
        return $this->name;
    }

    public function getIterator()
    {
        $iterator = new \ArrayIterator();
        $iterator->append('value1');

        return $iterator;
    }

    public function getArray()
    {
        return array(
            'key1' => 'value1',
            'key2' => 'value2',
        );
    }

    public function getMultiArray()
    {
        return array(
            'key1'  => 'value1',
            'key2'  => array('value2', false, 123, 8.9, new \DateTime('1978-09-07')),
        );
    }

    public function getBool()
    {
        return $this->bool;
    }

    public function getFalseBool()
    {
        return $this->falseBool;
    }

    public function getFloat()
    {
        return $this->float;
    }

    public function getDate()
    {
        return $this->date;
    }

    public function getNullValue()
    {
        return $this->nullValue;
    }

    public function getFile()
    {
        return $this->file;
    }

    public function getFileContents()
    {
        return $this->file;
    }

    public function getSub()
    {
        return array(
            (object) array('foo' => 'foo', 'bar' => 'foo', 'id' => 1),
            (object) array('foo' => 'bar', 'bar' => 'bar', 'id' => 2),
        );
    }

    public function getObj()
    {
        return array('foo' => 'foo', 'bar' => 'foo', 'id' => 1);
    }

    public function getNestedObject()
    {
        return array('key1' => (object) array('id' => 1, 'key1sub1' => 'value1sub1', 'key1sub2' => 'value1sub2'));
    }

    public function getUpper()
    {
        return (object) array('id' => 'parent', 'name' => 'a random name');
    }

    public function getUpperAlias()
    {
        return $this->getUpper();
    }
}

class ModelToElasticaAutoTransformerTest extends \PHPUnit_Framework_TestCase
{
<<<<<<< HEAD
    public function setUp()
    {
        if (!class_exists('Elastica\Document')) {
            $this->markTestSkipped('The Elastica library classes are not available');
        }
    }

    public function testTransformerDispatches()
    {
        $dispatcher = $this->getMockBuilder('Symfony\Component\EventDispatcher\EventDispatcherInterface')
            ->getMock();
        $dispatcher->expects($this->once())
            ->method('dispatch')
            ->with(
                TransformEvent::POST_TRANSFORM,
                $this->isInstanceOf('FOS\ElasticaBundle\Event\TransformEvent')
            );

        $transformer = $this->getTransformer($dispatcher);
        $transformer->transform(new POPO(), array());
    }

    public function testPropertyPath()
    {
        $transformer = $this->getTransformer();

        $document = $transformer->transform(new POPO(), array('name' => array('property_path' => false)));
        $this->assertInstanceOf('Elastica\Document', $document);
        $this->assertFalse($document->has('name'));

        $document = $transformer->transform(new POPO(), array('realName' => array('property_path' => 'name')));
        $this->assertInstanceOf('Elastica\Document', $document);
        $this->assertTrue($document->has('realName'));
        $this->assertEquals('someName', $document->get('realName'));
    }

=======
>>>>>>> a8f41fa5
    public function testThatCanTransformObject()
    {
        $transformer = $this->getTransformer();
        $document    = $transformer->transform(new POPO(), array('name' => array()));
        $data        = $document->getData();

        $this->assertInstanceOf('Elastica\Document', $document);
        $this->assertEquals(123, $document->getId());
        $this->assertEquals('someName', $data['name']);
    }

    public function testThatCanTransformObjectWithCorrectTypes()
    {
        $transformer = $this->getTransformer();
        $document    = $transformer->transform(
            new POPO(), array(
                             'name'      => array(),
                             'float'     => array(),
                             'bool'      => array(),
                             'date'      => array(),
                             'falseBool' => array(),
                        )
        );
        $data        = $document->getData();

        $this->assertInstanceOf('Elastica\Document', $document);
        $this->assertEquals(123, $document->getId());
        $this->assertEquals('someName', $data['name']);
        $this->assertEquals(7.2, $data['float']);
        $this->assertEquals(true, $data['bool']);
        $this->assertEquals(false, $data['falseBool']);
        $expectedDate = new \DateTime('1979-05-05');
        $this->assertEquals($expectedDate->format('c'), $data['date']);
    }

    public function testThatCanTransformObjectWithIteratorValue()
    {
        $transformer = $this->getTransformer();
        $document    = $transformer->transform(new POPO(), array('iterator' => array()));
        $data        = $document->getData();

        $this->assertEquals(array('value1'), $data['iterator']);
    }

    public function testThatCanTransformObjectWithArrayValue()
    {
        $transformer = $this->getTransformer();
        $document    = $transformer->transform(new POPO(), array('array' => array()));
        $data        = $document->getData();

        $this->assertEquals(
            array(
                 'key1'  => 'value1',
                 'key2'  => 'value2',
            ), $data['array']
        );
    }

    public function testThatCanTransformObjectWithMultiDimensionalArrayValue()
    {
        $transformer = $this->getTransformer();
        $document    = $transformer->transform(new POPO(), array('multiArray' => array()));
        $data        = $document->getData();

        $expectedDate = new \DateTime('1978-09-07');

        $this->assertEquals(
            array(
                 'key1'  => 'value1',
                 'key2'  => array('value2', false, 123, 8.9, $expectedDate->format('c')),
            ), $data['multiArray']
        );
    }

    public function testThatNullValuesAreNotFilteredOut()
    {
        $transformer = $this->getTransformer();
        $document    = $transformer->transform(new POPO(), array('nullValue' => array()));
        $data        = $document->getData();

        $this->assertTrue(array_key_exists('nullValue', $data));
    }

    /**
     * @expectedException Symfony\Component\PropertyAccess\Exception\RuntimeException
     */
    public function testThatCannotTransformObjectWhenGetterDoesNotExistForPrivateMethod()
    {
        $transformer = $this->getTransformer();
        $transformer->transform(new POPO(), array('desc' => array()));
    }

    public function testFileAddedForAttachmentMapping()
    {
        $transformer = $this->getTransformer();
        $document    = $transformer->transform(new POPO(), array('file' => array('type' => 'attachment')));
        $data        = $document->getData();

        $this->assertEquals(base64_encode(file_get_contents(__DIR__.'/../fixtures/attachment.odt')), $data['file']);
    }

    public function testFileContentsAddedForAttachmentMapping()
    {
        $transformer = $this->getTransformer();
        $document    = $transformer->transform(new POPO(), array('fileContents' => array('type' => 'attachment')));
        $data        = $document->getData();

        $this->assertEquals(
            base64_encode(file_get_contents(__DIR__.'/../fixtures/attachment.odt')), $data['fileContents']
        );
    }

    public function testNestedMapping()
    {
        $transformer = $this->getTransformer();
        $document    = $transformer->transform(new POPO(), array(
                'sub' => array(
                    'type' => 'nested',
<<<<<<< HEAD
                    'properties' => array('foo' => array())
                    )
=======
                    'properties' => array('foo' => '~'),
                    ),
>>>>>>> a8f41fa5
                ));
        $data        = $document->getData();

        $this->assertTrue(array_key_exists('sub', $data));
        $this->assertInternalType('array', $data['sub']);
        $this->assertEquals(array(
             array('foo' => 'foo'),
             array('foo' => 'bar'),
           ), $data['sub']);
    }

    public function tesObjectMapping()
    {
        $transformer = $this->getTransformer();
        $document    = $transformer->transform(new POPO(), array(
                'sub' => array(
                    'type' => 'object',
                    'properties' => array('bar'),
                    ),
                ));
        $data        = $document->getData();

        $this->assertTrue(array_key_exists('sub', $data));
        $this->assertInternalType('array', $data['sub']);
        $this->assertEquals(array(
             array('bar' => 'foo'),
             array('bar' => 'bar'),
           ), $data['sub']);
    }

    public function testObjectDoesNotRequireProperties()
    {
        $transformer = $this->getTransformer();
        $document    = $transformer->transform(new POPO(), array(
                'obj' => array(
                    'type' => 'object',
                    ),
                ));
        $data        = $document->getData();

        $this->assertTrue(array_key_exists('obj', $data));
        $this->assertInternalType('array', $data['obj']);
        $this->assertEquals(array(
             'foo' => 'foo',
             'bar' => 'foo',
<<<<<<< HEAD
             'id' => 1
=======
             'id' => 1,
>>>>>>> a8f41fa5
           ), $data['obj']);
    }

    public function testObjectsMappingOfAtLeastOneAutoMappedObjectAndAtLeastOneManuallyMappedObject()
    {
        $transformer = $this->getTransformer();
        $document    = $transformer->transform(
            new POPO(),
            array(
                'obj'          => array('type' => 'object', 'properties' => array()),
                'nestedObject' => array(
                    'type'       => 'object',
                    'properties' => array(
                        'key1sub1' => array(
                            'type'       => 'string',
                            'properties' => array(),
                        ),
                        'key1sub2' => array(
                            'type'       => 'string',
                            'properties' => array(),
                        ),
                    ),
                ),
            )
        );
        $data        = $document->getData();

        $this->assertTrue(array_key_exists('obj', $data));
        $this->assertTrue(array_key_exists('nestedObject', $data));
        $this->assertInternalType('array', $data['obj']);
        $this->assertInternalType('array', $data['nestedObject']);
        $this->assertEquals(
            array(
                'foo' => 'foo',
                'bar' => 'foo',
                'id'  => 1,
            ),
            $data['obj']
        );
        $this->assertEquals(
            array(
                'key1sub1' => 'value1sub1',
                'key1sub2' => 'value1sub2',
            ),
            $data['nestedObject'][0]
        );
    }

    public function testParentMapping()
    {
        $transformer = $this->getTransformer();
        $document    = $transformer->transform(new POPO(), array(
            '_parent' => array('type' => 'upper', 'property' => 'upper', 'identifier' => 'id'),
        ));

        $this->assertEquals("parent", $document->getParent());
    }

    public function testParentMappingWithCustomIdentifier()
    {
        $transformer = $this->getTransformer();
        $document    = $transformer->transform(new POPO(), array(
            '_parent' => array('type' => 'upper', 'property' => 'upper', 'identifier' => 'name'),
        ));

        $this->assertEquals("a random name", $document->getParent());
    }

    public function testParentMappingWithNullProperty()
    {
        $transformer = $this->getTransformer();
        $document    = $transformer->transform(new POPO(), array(
            '_parent' => array('type' => 'upper', 'property' => null, 'identifier' => 'id'),
        ));

        $this->assertEquals("parent", $document->getParent());
    }

    public function testParentMappingWithCustomProperty()
    {
        $transformer = $this->getTransformer();
        $document    = $transformer->transform(new POPO(), array(
            '_parent' => array('type' => 'upper', 'property' => 'upperAlias', 'identifier' => 'id'),
        ));

        $this->assertEquals("parent", $document->getParent());
    }

    /**
     * @param null|\Symfony\Component\EventDispatcher\EventDispatcherInterface $dispatcher
     * @return ModelToElasticaAutoTransformer
     */
    private function getTransformer($dispatcher = null)
    {
        $transformer = new ModelToElasticaAutoTransformer(array(), $dispatcher);
        $transformer->setPropertyAccessor(PropertyAccess::getPropertyAccessor());

        return $transformer;
    }
}<|MERGE_RESOLUTION|>--- conflicted
+++ resolved
@@ -126,14 +126,6 @@
 
 class ModelToElasticaAutoTransformerTest extends \PHPUnit_Framework_TestCase
 {
-<<<<<<< HEAD
-    public function setUp()
-    {
-        if (!class_exists('Elastica\Document')) {
-            $this->markTestSkipped('The Elastica library classes are not available');
-        }
-    }
-
     public function testTransformerDispatches()
     {
         $dispatcher = $this->getMockBuilder('Symfony\Component\EventDispatcher\EventDispatcherInterface')
@@ -163,8 +155,6 @@
         $this->assertEquals('someName', $document->get('realName'));
     }
 
-=======
->>>>>>> a8f41fa5
     public function testThatCanTransformObject()
     {
         $transformer = $this->getTransformer();
@@ -281,16 +271,11 @@
     {
         $transformer = $this->getTransformer();
         $document    = $transformer->transform(new POPO(), array(
-                'sub' => array(
-                    'type' => 'nested',
-<<<<<<< HEAD
-                    'properties' => array('foo' => array())
-                    )
-=======
-                    'properties' => array('foo' => '~'),
-                    ),
->>>>>>> a8f41fa5
-                ));
+            'sub' => array(
+                'type' => 'nested',
+                'properties' => array('foo' => array()),
+            ),
+        ));
         $data        = $document->getData();
 
         $this->assertTrue(array_key_exists('sub', $data));
@@ -335,12 +320,8 @@
         $this->assertEquals(array(
              'foo' => 'foo',
              'bar' => 'foo',
-<<<<<<< HEAD
-             'id' => 1
-=======
              'id' => 1,
->>>>>>> a8f41fa5
-           ), $data['obj']);
+       ), $data['obj']);
     }
 
     public function testObjectsMappingOfAtLeastOneAutoMappedObjectAndAtLeastOneManuallyMappedObject()
