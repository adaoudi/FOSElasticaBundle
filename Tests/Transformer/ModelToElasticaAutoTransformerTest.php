<?php

namespace FOS\ElasticaBundle\Tests\Transformer\ModelToElasticaAutoTransformer;

use FOS\ElasticaBundle\Transformer\ModelToElasticaAutoTransformer;
use Symfony\Component\PropertyAccess\PropertyAccess;

class POPO
{
    public $id = 123;
    public $name = 'someName';
    private $desc = 'desc';
    public $float = 7.2;
    public $bool = true;
    public $falseBool = false;
    public $date;
    public $nullValue;
    public $file;
    public $fileContents;

    public function __construct()
    {
        $this->date         = new \DateTime('1979-05-05');
        $this->file         = new \SplFileInfo(__DIR__ . '/../fixtures/attachment.odt');
        $this->fileContents = file_get_contents(__DIR__ . '/../fixtures/attachment.odt');
    }

    public function getId()
    {
        return $this->id;
    }

    public function getName()
    {
        return $this->name;
    }

    public function getIterator()
    {
        $iterator = new \ArrayIterator();
        $iterator->append('value1');

        return $iterator;
    }

    public function getArray()
    {
        return array(
            'key1' => 'value1',
            'key2' => 'value2'
        );
    }

    public function getMultiArray()
    {
        return array(
            'key1'  => 'value1',
            'key2'  => array('value2', false, 123, 8.9, new \DateTime('1978-09-07')),
        );
    }

    public function getBool()
    {
        return $this->bool;
    }

    public function getFalseBool()
    {
        return $this->falseBool;
    }

    public function getFloat()
    {
        return $this->float;
    }

    public function getDate()
    {
        return $this->date;
    }

    public function getNullValue()
    {
        return $this->nullValue;
    }

    public function getFile()
    {
        return $this->file;
    }

    public function getFileContents()
    {
        return $this->file;
    }

    public function getSub()
    {
        return array(
            (object) array('foo' => 'foo', 'bar' => 'foo', 'id' => 1),
            (object) array('foo' => 'bar', 'bar' => 'bar', 'id' => 2),
        );
    }

    public function getUpper()
    {
        return (object) array('id' => 'parent', 'name' => 'a random name');
    }
}

class ModelToElasticaAutoTransformerTest extends \PHPUnit_Framework_TestCase
{
    public function setUp()
    {
        if (!class_exists('Elastica_Document')) {
            ;
            $this->markTestSkipped('The Elastica library classes are not available');
        }
    }

    public function testThatCanTransformObject()
    {
        $transformer = $this->getTransformer();
        $document    = $transformer->transform(new POPO(), array('name' => array()));
        $data        = $document->getData();

        $this->assertInstanceOf('Elastica_Document', $document);
        $this->assertEquals(123, $document->getId());
        $this->assertEquals('someName', $data['name']);
    }

    public function testThatCanTransformObjectWithCorrectTypes()
    {
        $transformer = $this->getTransformer();
        $document    = $transformer->transform(
            new POPO(), array(
                             'name'      => array(),
                             'float'     => array(),
                             'bool'      => array(),
                             'date'      => array(),
                             'falseBool' => array()
                        )
        );
        $data        = $document->getData();

        $this->assertInstanceOf('Elastica_Document', $document);
        $this->assertEquals(123, $document->getId());
        $this->assertEquals('someName', $data['name']);
        $this->assertEquals(7.2, $data['float']);
        $this->assertEquals(true, $data['bool']);
        $this->assertEquals(false, $data['falseBool']);
        $expectedDate = new \DateTime('1979-05-05');
        $this->assertEquals($expectedDate->format('c'), $data['date']);
    }

    public function testThatCanTransformObjectWithIteratorValue()
    {
        $transformer = $this->getTransformer();
        $document    = $transformer->transform(new POPO(), array('iterator' => array()));
        $data        = $document->getData();

        $this->assertEquals(array('value1'), $data['iterator']);
    }

    public function testThatCanTransformObjectWithArrayValue()
    {
        $transformer = $this->getTransformer();
        $document    = $transformer->transform(new POPO(), array('array' => array()));
        $data        = $document->getData();

        $this->assertEquals(
            array(
                 'key1'  => 'value1',
                 'key2'  => 'value2'
            ), $data['array']
        );
    }

    public function testThatCanTransformObjectWithMultiDimensionalArrayValue()
    {
        $transformer = $this->getTransformer();
        $document    = $transformer->transform(new POPO(), array('multiArray' => array()));
        $data        = $document->getData();

        $expectedDate = new \DateTime('1978-09-07');

        $this->assertEquals(
            array(
                 'key1'  => 'value1',
                 'key2'  => array('value2', false, 123, 8.9, $expectedDate->format('c')),
            ), $data['multiArray']
        );
    }

    public function testThatNullValuesAreNotFilteredOut()
    {
        $transformer = $this->getTransformer();
        $document    = $transformer->transform(new POPO(), array('nullValue' => array()));
        $data        = $document->getData();

        $this->assertTrue(array_key_exists('nullValue', $data));
    }

    public function testThatCannotTransformObjectWhenGetterDoesNotExistForPrivateMethod()
    {
<<<<<<< HEAD
        /* ProperyAccess 2.3+ removed PropertyAccessDeniedException, so we
         * must expect NoSuchPropertyException in its absence.
         */
        $expectedException = class_exists('Symfony\Component\Form\Exception\PropertyAccessDeniedException')
            ? 'Symfony\Component\Form\Exception\PropertyAccessDeniedException'
            : 'Symfony\Component\PropertyAccess\Exception\NoSuchPropertyException';
=======
        // Support both Symfony 2.1 (Form component) and 2.2+ (PropertyAccess component)
        if (class_exists('Symfony\Component\PropertyAccess\PropertyAccess')) {
            /* ProperyAccess 2.3+ removed PropertyAccessDeniedException, so we
             * must expect NoSuchPropertyException in its absence.
             */
            $expectedException = class_exists('Symfony\Component\PropertyAccess\Exception\PropertyAccessDeniedException')
                ? 'Symfony\Component\PropertyAccess\Exception\PropertyAccessDeniedException'
                : 'Symfony\Component\PropertyAccess\Exception\NoSuchPropertyException';
        } else {
            $expectedException = 'Symfony\Component\Form\Exception\PropertyAccessDeniedException';
        }
>>>>>>> ab0c27c4

        $this->setExpectedException($expectedException);

        $transformer = $this->getTransformer();
        $transformer->transform(new POPO(), array('desc' => array()));
    }

    public function testFileAddedForAttachmentMapping()
    {
        $transformer = $this->getTransformer();
        $document    = $transformer->transform(new POPO(), array('file' => array('type' => 'attachment')));
        $data        = $document->getData();

        $this->assertEquals(base64_encode(file_get_contents(__DIR__ . '/../fixtures/attachment.odt')), $data['file']);
    }

    public function testFileContentsAddedForAttachmentMapping()
    {
        $transformer = $this->getTransformer();
        $document    = $transformer->transform(new POPO(), array('fileContents' => array('type' => 'attachment')));
        $data        = $document->getData();

        $this->assertEquals(
            base64_encode(file_get_contents(__DIR__ . '/../fixtures/attachment.odt')), $data['fileContents']
        );
    }

    public function testNestedMapping()
    {
        $transformer = $this->getTransformer();
        $document    = $transformer->transform(new POPO(), array(
                'sub' => array(
                    'type' => 'nested',
                    'properties' => array('foo' => '~')
                    )
                ));
        $data        = $document->getData();

        $this->assertTrue(array_key_exists('sub', $data));
        $this->assertInternalType('array', $data['sub']);
        $this->assertEquals(array(
             array('foo' => 'foo'),
             array('foo' => 'bar')
           ), $data['sub']);
    }

    public function tesObjectMapping()
    {
        $transformer = $this->getTransformer();
        $document    = $transformer->transform(new POPO(), array(
                'sub' => array(
                    'type' => 'object',
                    'properties' => array('bar')
                    )
                ));
        $data        = $document->getData();

        $this->assertTrue(array_key_exists('sub', $data));
        $this->assertInternalType('array', $data['sub']);
        $this->assertEquals(array(
             array('bar' => 'foo'),
             array('bar' => 'bar')
           ), $data['sub']);
    }

    public function testParentMapping()
    {
        $transformer = $this->getTransformer();
        $document    = $transformer->transform(new POPO(), array(
                'upper' => array(
                    '_parent' => array('type' => 'upper', 'identifier' => 'id'),
                    )
                ));

        $this->assertEquals("parent", $document->getParent());
    }

    public function testParentMappingWithCustomIdentifier()
    {
        $transformer = $this->getTransformer();
        $document    = $transformer->transform(new POPO(), array(
                'upper' => array(
                    '_parent' => array('type' => 'upper', 'identifier' => 'name'),
                    )
                ));

        $this->assertEquals("a random name", $document->getParent());
    }

    /**
     * @return ModelToElasticaAutoTransformer
     */
    private function getTransformer()
    {
        $transformer = new ModelToElasticaAutoTransformer();
        $transformer->setPropertyAccessor(PropertyAccess::getPropertyAccessor());

        return $transformer;
    }
}<|MERGE_RESOLUTION|>--- conflicted
+++ resolved
@@ -203,26 +203,12 @@
 
     public function testThatCannotTransformObjectWhenGetterDoesNotExistForPrivateMethod()
     {
-<<<<<<< HEAD
         /* ProperyAccess 2.3+ removed PropertyAccessDeniedException, so we
          * must expect NoSuchPropertyException in its absence.
          */
-        $expectedException = class_exists('Symfony\Component\Form\Exception\PropertyAccessDeniedException')
-            ? 'Symfony\Component\Form\Exception\PropertyAccessDeniedException'
+        $expectedException = class_exists('Symfony\Component\PropertyAccess\Exception\PropertyAccessDeniedException')
+            ? 'Symfony\Component\PropertyAccess\Exception\PropertyAccessDeniedException'
             : 'Symfony\Component\PropertyAccess\Exception\NoSuchPropertyException';
-=======
-        // Support both Symfony 2.1 (Form component) and 2.2+ (PropertyAccess component)
-        if (class_exists('Symfony\Component\PropertyAccess\PropertyAccess')) {
-            /* ProperyAccess 2.3+ removed PropertyAccessDeniedException, so we
-             * must expect NoSuchPropertyException in its absence.
-             */
-            $expectedException = class_exists('Symfony\Component\PropertyAccess\Exception\PropertyAccessDeniedException')
-                ? 'Symfony\Component\PropertyAccess\Exception\PropertyAccessDeniedException'
-                : 'Symfony\Component\PropertyAccess\Exception\NoSuchPropertyException';
-        } else {
-            $expectedException = 'Symfony\Component\Form\Exception\PropertyAccessDeniedException';
-        }
->>>>>>> ab0c27c4
 
         $this->setExpectedException($expectedException);
 
