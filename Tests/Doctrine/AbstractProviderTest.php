--- conflicted
+++ resolved
@@ -19,10 +19,7 @@
     {
         $this->objectClass = 'objectClass';
         $this->options = array('debug_logging' => true, 'indexName' => 'index', 'typeName' => 'type');
-<<<<<<< HEAD
-=======
-
->>>>>>> 4081c32c
+
         $this->objectPersister = $this->getMockObjectPersister();
         $this->managerRegistry = $this->getMockManagerRegistry();
         $this->objectManager = $this->getMockObjectManager();
