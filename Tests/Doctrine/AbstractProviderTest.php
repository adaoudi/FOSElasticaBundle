--- conflicted
+++ resolved
@@ -19,7 +19,7 @@
     {
         $this->objectClass = 'objectClass';
         $this->options = array('debug_logging' => true, 'indexName' => 'index', 'typeName' => 'type');
-
+<
         $this->objectPersister = $this->getMockObjectPersister();
         $this->managerRegistry = $this->getMockManagerRegistry();
         $this->objectManager = $this->getMockObjectManager();
@@ -326,8 +326,7 @@
      */
     private function getMockObjectManager()
     {
-<<<<<<< HEAD
-        $mock = $this->getMock(__NAMESPACE__ . '\ObjectManager');
+        $mock = $this->getMock(__NAMESPACE__.'\ObjectManager');
 
         $mock->expects($this->any())
             ->method('getClassMetadata')
@@ -338,9 +337,6 @@
             ->will($this->returnValue(array('id')));
 
         return $mock;
-=======
-        return $this->getMock(__NAMESPACE__.'\ObjectManager');
->>>>>>> a8f41fa5
     }
 
     /**
@@ -374,11 +370,7 @@
  */
 interface ObjectManager
 {
-<<<<<<< HEAD
-    function clear();
-    function getClassMetadata();
-    function getIdentifierFieldNames();
-=======
     public function clear();
->>>>>>> a8f41fa5
+    public function getClassMetadata();
+    public function getIdentifierFieldNames();
 }