--- conflicted
+++ resolved
@@ -60,14 +60,9 @@
             ->will($this->returnValue($this->manager));
 
         $this->repository = $this
-<<<<<<< HEAD
-            ->getMockBuilder('Doctrine\Common\Persistence\ObjectRepository')
-            ->setMethods([
-=======
             ->getMockBuilder(DocumentRepository::class)
             ->disableOriginalConstructor()
             ->setMethods(array(
->>>>>>> 2a4363c4
                 'customQueryBuilderCreator',
                 'createQueryBuilder',
                 'find',
@@ -75,12 +70,8 @@
                 'findBy',
                 'findOneBy',
                 'getClassName',
-<<<<<<< HEAD
-            ])->getMock();
-=======
                 'findMany'
             ))->getMock();
->>>>>>> 2a4363c4
 
         $this->repository->expects($this->any())
             ->method('findMany')
@@ -92,12 +83,6 @@
             ->will($this->returnValue($this->repository));
     }
 
-<<<<<<< HEAD
-=======
-    /**
-     *
-     */
->>>>>>> 2a4363c4
     public function testTransformUsesFindByIdentifier()
     {
         $this->registry->expects($this->any())
@@ -110,16 +95,9 @@
         $method = $class->getMethod('findByIdentifiers');
         $method->setAccessible(true);
 
-<<<<<<< HEAD
         $method->invokeArgs($transformer, [
             ['c8f23994-d897-4c77-bcc3-bc6910e52a34', 'f1083287-a67e-480e-a426-e8427d00eae4'],
             $this->objectClass,
         ]);
-=======
-        $method->invokeArgs($transformer, array(
-            array('c8f23994-d897-4c77-bcc3-bc6910e52a34', 'f1083287-a67e-480e-a426-e8427d00eae4'),
-            $this->objectClass
-        ));
->>>>>>> 2a4363c4
     }
 }