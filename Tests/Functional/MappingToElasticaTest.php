--- conflicted
+++ resolved
@@ -113,11 +113,8 @@
 
     /**
      * @param Client $client
-<<<<<<< HEAD
      * @param string $type
-=======
      *
->>>>>>> a8f41fa5
      * @return \Elastica\Type
      */
     private function getType(Client $client, $type = 'type')
