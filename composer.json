--- conflicted
+++ resolved
@@ -12,12 +12,8 @@
     ],
     "require": {
         "php": ">=5.3.2",
-<<<<<<< HEAD
         "symfony/framework-bundle": "2.1.*",
-=======
-        "symfony/framework-bundle": "2.0.*",
-        "symfony/console": "2.0.*",
->>>>>>> 1f899355
+        "symfony/console": "2.1.*",
         "ruflin/elastica": "*"
     },
     "autoload": {
