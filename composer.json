{
    "name": "friendsofsymfony/elastica-bundle",
    "type": "symfony-bundle",
    "description": "Elasticsearch PHP integration for your Symfony project using Elastica",
    "keywords": ["doctrine2", "elastica", "elasticsearch", "mongodb", "propel", "search"],
    "homepage": "https://github.com/FriendsOfSymfony/FOSElasticaBundle",
    "license": "MIT",
    "authors": [
        { "name": "FriendsOfSymfony Community", "homepage": "https://github.com/FriendsOfSymfony/FOSElasticaBundle/contributors" },
        { "name": "Tim Nagel", "email": "tim@nagel.com.au" },
        { "name": "Richard Miller", "email": "richard.miller@limethinking.co.uk" },
        { "name": "Jeremy Mikola", "email": "jmikola@gmail.com" }
    ],
    "require": {
        "php": ">=5.6.0",
<<<<<<< HEAD
        "symfony/framework-bundle": "^2.7 || ^3.2 || ^4.0",
        "symfony/console": "^2.7 || ^3.2 || ^4.0",
        "symfony/options-resolver" : "^2.7 || ^3.2 || ^4.0",
        "symfony/property-access": "^2.7 || ^3.2 || ^4.0",
=======
        "symfony/framework-bundle": "^2.8|^3.4",
        "symfony/console": "^2.8|^3.4",
        "symfony/options-resolver" : "^2.8|^3.4",
        "symfony/property-access": "^2.8|^3.4",
        "pagerfanta/pagerfanta": "^1.0.5",
>>>>>>> d3708265
        "psr/log": "^1.0",
        "ruflin/elastica": "^5.2.1"
    },
    "require-dev":{
        "doctrine/orm": "^2.4",
        "doctrine/doctrine-bundle": "^1.6",
        "doctrine/phpcr-bundle": "^1.2",
        "doctrine/phpcr-odm": "^1",
        "jackalope/jackalope-doctrine-dbal": "^1.1",
        "jms/serializer-bundle": "^2.0",
        "phpunit/phpunit": "^4.8 || ^5.0",
        "propel/propel1": "^1.7",
        "knplabs/knp-components": "^1.2",
<<<<<<< HEAD
        "symfony/expression-language" : "^2.7 || ^3.2 || ^4.0",
        "symfony/twig-bundle": "^2.7 || ^3.2 || ^4.0",
        "symfony/serializer": "^2.7 || ^3.2 || ^4.0",
        "symfony/yaml": "^2.7 || ^3.2 || ^4.0",
=======
        "symfony/expression-language" : "^2.8|^3.4",
        "symfony/twig-bundle": "^2.8|^3.4",
        "symfony/serializer": "^2.8|^3.4",
        "symfony/yaml": "^2.8|^3.4",
>>>>>>> d3708265
        "friendsofphp/php-cs-fixer": "^2.2"
    },
    "autoload": {
        "psr-4": { "FOS\\ElasticaBundle\\": "" }
    },
    "extra": {
        "branch-alias": {
            "dev-master": "5.0.x-dev"
        }
    }
}<|MERGE_RESOLUTION|>--- conflicted
+++ resolved
@@ -13,18 +13,11 @@
     ],
     "require": {
         "php": ">=5.6.0",
-<<<<<<< HEAD
-        "symfony/framework-bundle": "^2.7 || ^3.2 || ^4.0",
-        "symfony/console": "^2.7 || ^3.2 || ^4.0",
-        "symfony/options-resolver" : "^2.7 || ^3.2 || ^4.0",
-        "symfony/property-access": "^2.7 || ^3.2 || ^4.0",
-=======
-        "symfony/framework-bundle": "^2.8|^3.4",
-        "symfony/console": "^2.8|^3.4",
-        "symfony/options-resolver" : "^2.8|^3.4",
-        "symfony/property-access": "^2.8|^3.4",
+        "symfony/framework-bundle": "^2.8|^3.4|^4",
+        "symfony/console": "^2.8|^3.4|^4",
+        "symfony/options-resolver" : "^2.8|^3.4|^4",
+        "symfony/property-access": "^2.8|^3.4|^4",
         "pagerfanta/pagerfanta": "^1.0.5",
->>>>>>> d3708265
         "psr/log": "^1.0",
         "ruflin/elastica": "^5.2.1"
     },
@@ -38,17 +31,10 @@
         "phpunit/phpunit": "^4.8 || ^5.0",
         "propel/propel1": "^1.7",
         "knplabs/knp-components": "^1.2",
-<<<<<<< HEAD
-        "symfony/expression-language" : "^2.7 || ^3.2 || ^4.0",
-        "symfony/twig-bundle": "^2.7 || ^3.2 || ^4.0",
-        "symfony/serializer": "^2.7 || ^3.2 || ^4.0",
-        "symfony/yaml": "^2.7 || ^3.2 || ^4.0",
-=======
-        "symfony/expression-language" : "^2.8|^3.4",
-        "symfony/twig-bundle": "^2.8|^3.4",
-        "symfony/serializer": "^2.8|^3.4",
-        "symfony/yaml": "^2.8|^3.4",
->>>>>>> d3708265
+        "symfony/expression-language" : "^2.8|^3.4|^4",
+        "symfony/twig-bundle": "^2.8|^3.4|^4",
+        "symfony/serializer": "^2.8|^3.4|^4",
+        "symfony/yaml": "^2.8|^3.4|^4",
         "friendsofphp/php-cs-fixer": "^2.2"
     },
     "autoload": {
