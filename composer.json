--- conflicted
+++ resolved
@@ -30,10 +30,6 @@
     "autoload": {
         "psr-0": { "FOQ\\ElasticaBundle": "" }
     },
-<<<<<<< HEAD
     "minimum-stability":"dev",
-=======
-    "minimum-stability": "dev",
->>>>>>> cc410cb8
     "target-dir": "FOQ/ElasticaBundle"
 }