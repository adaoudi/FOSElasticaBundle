--- conflicted
+++ resolved
@@ -21,43 +21,24 @@
         "psr/log": "~1.0"
     },
     "require-dev":{
-<<<<<<< HEAD
         "doctrine/orm": "~2.4",
-=======
-        "doctrine/orm": "~2.2",
->>>>>>> d430b9a9
         "doctrine/doctrine-bundle": "~1.2",
         "jms/serializer-bundle": "@stable",
         "phpunit/phpunit": "~4.1",
         "propel/propel1": "1.6.*",
-<<<<<<< HEAD
         "pagerfanta/pagerfanta": "~1.0",
-=======
-        "pagerfanta/pagerfanta": "1.0.*",
->>>>>>> d430b9a9
         "knplabs/knp-components": "~1.2",
         "knplabs/knp-paginator-bundle": "~2.4",
         "symfony/browser-kit" : "~2.3",
         "symfony/expression-language" : "~2.4",
         "symfony/twig-bundle": "~2.3"
     },
-<<<<<<< HEAD
-=======
-    "suggest": {
-        "doctrine/orm": "~2.2",
-        "doctrine/mongodb-odm": "1.0.*",
-        "propel/propel1": "1.6.*",
-        "pagerfanta/pagerfanta": "1.0.*",
-        "knplabs/knp-components": "~1.2",
-        "symfony/expression-language" : "~2.4"
-    },
->>>>>>> d430b9a9
     "autoload": {
         "psr-4": { "FOS\\ElasticaBundle\\": "" }
     },
     "extra": {
         "branch-alias": {
-            "dev-master": "3.0.x-dev"
+            "dev-master": "3.1.x-dev"
         }
     }
 }