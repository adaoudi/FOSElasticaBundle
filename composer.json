--- conflicted
+++ resolved
@@ -12,26 +12,16 @@
         { "name": "Jeremy Mikola", "email": "jmikola@gmail.com" }
     ],
     "require": {
-<<<<<<< HEAD
         "php": ">=5.6.0",
         "symfony/framework-bundle": "^2.7 || ^3.1",
         "symfony/console": "^2.7 || ^3.1",
         "symfony/form": "^2.7 || ^3.1",
         "symfony/property-access": "^2.7 || ^3.1",
+        "symfony/asset": "^2.7 || ^3.1",
+        "symfony/templating": "^2.7 || ^3.1",
+        "symfony/translation": "^2.7 || ^3.1",
         "psr/log": "^1.0",
         "ruflin/elastica": "^5.1"
-=======
-        "php": ">=5.5.0",
-        "symfony/framework-bundle": "~2.7|~3.0",
-        "symfony/console": "~2.7|~3.0",
-        "symfony/form": "~2.7|~3.0",
-        "symfony/property-access": "~2.7|~3.0",
-        "symfony/asset": "~2.7|~3.0",
-        "symfony/templating": "~2.7|~3.0",
-        "symfony/translation": "~2.7|~3.0",
-        "psr/log": "~1.0",
-        "ruflin/elastica": "3.2.*"
->>>>>>> 1a2e8c07
     },
     "require-dev":{
         "doctrine/orm": "^2.4",
