{
    "name": "friendsofsymfony/elastica-bundle",
    "type": "symfony-bundle",
    "description": "Elasticsearch PHP integration for your Symfony2 project using Elastica",
    "keywords": ["doctrine2", "elastica", "elasticsearch", "mongodb", "propel", "search"],
    "homepage": "https://github.com/FriendsOfSymfony/FOSElasticaBundle",
    "license": "MIT",
    "authors": [
        { "name": "Thibault Duplessis", "email": "thibault.duplessis@gmail.com" },
        { "name": "Richard Miller", "email": "richard.miller@limethinking.co.uk" },
        { "name": "Jeremy Mikola", "email": "jmikola@gmail.com" }
    ],
    "require": {
        "php": ">=5.3.2",
<<<<<<< HEAD
        "symfony/framework-bundle": ">=2.1,<2.4-dev",
        "symfony/console": ">=2.1,<2.4-dev",
        "symfony/form": ">=2.1,<2.4-dev",
        "symfony/property-access": ">=2.2,<2.4-dev",
        "ruflin/elastica": "0.20.5.*@dev",
        "psr/log": "~1.0"
=======
        "symfony/framework-bundle": "~2.1",
        "symfony/console": "~2.1",
        "symfony/form": "~2.1",
        "symfony/property-access": "~2.2",
        "ruflin/elastica": "0.19.8"
>>>>>>> 2dfbfffb
    },
    "require-dev":{
        "doctrine/orm": ">=2.2,<2.5-dev",
        "doctrine/mongodb-odm": "1.0.*@dev",
        "propel/propel1": "1.6.*",
        "pagerfanta/pagerfanta": "1.0.*@dev",
        "knplabs/knp-components": "1.2.*"
    },
    "suggest": {
        "doctrine/orm": ">=2.2,<2.5-dev",
        "doctrine/mongodb-odm": "1.0.*@dev",
        "propel/propel1": "1.6.*",
        "pagerfanta/pagerfanta": "1.0.*@dev",
        "knplabs/knp-components": "1.2.*"
    },
    "autoload": {
        "psr-0": { "FOS\\ElasticaBundle": "" }
    },
    "target-dir": "FOS/ElasticaBundle",
    "extra": {
        "branch-alias": {
            "dev-master": "3.0.x-dev"
        }
    }
}<|MERGE_RESOLUTION|>--- conflicted
+++ resolved
@@ -12,20 +12,12 @@
     ],
     "require": {
         "php": ">=5.3.2",
-<<<<<<< HEAD
-        "symfony/framework-bundle": ">=2.1,<2.4-dev",
-        "symfony/console": ">=2.1,<2.4-dev",
-        "symfony/form": ">=2.1,<2.4-dev",
-        "symfony/property-access": ">=2.2,<2.4-dev",
-        "ruflin/elastica": "0.20.5.*@dev",
-        "psr/log": "~1.0"
-=======
         "symfony/framework-bundle": "~2.1",
         "symfony/console": "~2.1",
         "symfony/form": "~2.1",
         "symfony/property-access": "~2.2",
-        "ruflin/elastica": "0.19.8"
->>>>>>> 2dfbfffb
+        "ruflin/elastica": "0.20.5.*@dev",
+        "psr/log": "~1.0"
     },
     "require-dev":{
         "doctrine/orm": ">=2.2,<2.5-dev",
