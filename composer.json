{
    "name": "friendsofsymfony/elastica-bundle",
    "type": "symfony-bundle",
    "description": "Elasticsearch PHP integration for your Symfony2 project using Elastica",
    "keywords": ["doctrine2", "elastica", "elasticsearch", "mongodb", "propel", "search"],
    "homepage": "https://github.com/FriendsOfSymfony/FOSElasticaBundle",
    "license": "MIT",
    "authors": [
        { "name": "FriendsOfSymfony Community", "homepage": "https://github.com/FriendsOfSymfony/FOSElasticaBundle/contributors" },
        { "name": "Tim Nagel", "email": "tim@nagel.com.au" },
        { "name": "Richard Miller", "email": "richard.miller@limethinking.co.uk" },
        { "name": "Jeremy Mikola", "email": "jmikola@gmail.com" }
    ],
    "require": {
        "php": ">=5.3.2",
        "symfony/framework-bundle": "~2.3",
        "symfony/console": "~2.1",
        "symfony/form": "~2.1",
        "symfony/property-access": "~2.2",
        "ruflin/elastica": ">=0.90.10.0, <2.1-dev",
        "psr/log": "~1.0"
    },
    "require-dev":{
        "doctrine/orm": "~2.4",
<<<<<<< HEAD
        "doctrine/doctrine-bundle": "~1.2@beta",
=======
        "doctrine/doctrine-bundle": "~1.2",
>>>>>>> 129e425e
        "jms/serializer-bundle": "@stable",
        "phpunit/phpunit": "~4.1",
        "propel/propel1": "1.6.*",
        "pagerfanta/pagerfanta": "~1.0",
        "knplabs/knp-components": "~1.2",
        "knplabs/knp-paginator-bundle": "~2.4",
        "symfony/browser-kit" : "~2.3",
        "symfony/expression-language" : "~2.4",
        "symfony/twig-bundle": "~2.3"
    },
<<<<<<< HEAD
    "suggest": {
        "doctrine/orm": "~2.4",
        "doctrine/mongodb-odm": "1.0.*@dev",
        "propel/propel1": "1.6.*",
        "pagerfanta/pagerfanta": "1.0.*@dev",
        "knplabs/knp-components": "~1.2",
        "symfony/expression-language" : "~2.4"
    },
=======
>>>>>>> 129e425e
    "autoload": {
        "psr-4": { "FOS\\ElasticaBundle\\": "" }
    },
    "extra": {
        "branch-alias": {
            "dev-master": "3.2.x-dev"
        }
    }
}<|MERGE_RESOLUTION|>--- conflicted
+++ resolved
@@ -22,11 +22,7 @@
     },
     "require-dev":{
         "doctrine/orm": "~2.4",
-<<<<<<< HEAD
-        "doctrine/doctrine-bundle": "~1.2@beta",
-=======
         "doctrine/doctrine-bundle": "~1.2",
->>>>>>> 129e425e
         "jms/serializer-bundle": "@stable",
         "phpunit/phpunit": "~4.1",
         "propel/propel1": "1.6.*",
@@ -37,17 +33,6 @@
         "symfony/expression-language" : "~2.4",
         "symfony/twig-bundle": "~2.3"
     },
-<<<<<<< HEAD
-    "suggest": {
-        "doctrine/orm": "~2.4",
-        "doctrine/mongodb-odm": "1.0.*@dev",
-        "propel/propel1": "1.6.*",
-        "pagerfanta/pagerfanta": "1.0.*@dev",
-        "knplabs/knp-components": "~1.2",
-        "symfony/expression-language" : "~2.4"
-    },
-=======
->>>>>>> 129e425e
     "autoload": {
         "psr-4": { "FOS\\ElasticaBundle\\": "" }
     },
