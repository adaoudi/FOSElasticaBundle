--- conflicted
+++ resolved
@@ -26,16 +26,12 @@
      *
      * @return mixed
      */
-<<<<<<< HEAD
-    function getFacets();
+    public function getFacets();
     
     /**
      * Returns Aggregations
      *
      * @return mixed
      */
-    function getAggregations();
-=======
-    public function getFacets();
->>>>>>> a8f41fa5
+    public function getAggregations();
 }