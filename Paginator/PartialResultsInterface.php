--- conflicted
+++ resolved
@@ -23,16 +23,12 @@
      *
      * @return array
      */
-<<<<<<< HEAD
-    function getFacets();
+    public function getFacets();
     
     /**
      * Returns the aggregations
      *
      * @return array
      */
-    function getAggregations();
-=======
-    public function getFacets();
->>>>>>> a8f41fa5
+    public function getAggregations();
 }