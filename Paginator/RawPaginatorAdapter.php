<?php

namespace FOS\ElasticaBundle\Paginator;

use Elastica_Searchable;
use Elastica_Query;
<<<<<<< HEAD
use FOS\ElasticaBundle\Paginator\PaginatorAdapterInterface;
use FOS\ElasticaBundle\Paginator\RawPartialResults;
=======
use Elastica_ResultSet;
use FOQ\ElasticaBundle\Paginator\PaginatorAdapterInterface;
use FOQ\ElasticaBundle\Paginator\RawPartialResults;
use FOQ\ElasticaBundle\Paginator\PartialResultsInterface;
>>>>>>> b03ee7cc

/**
 * Allows pagination of Elastica_Query. Does not map results
 */
class RawPaginatorAdapter implements PaginatorAdapterInterface
{
    /**
     * @var Elastica_Searchable the object to search in
     */
    private $searchable = null;

    /**
     * @var Elastica_Query the query to search
     */
    private $query = null;

    /**
     * @see PaginatorAdapterInterface::__construct
     *
     * @param Elastica_Searchable $searchable the object to search in
     * @param Elastica_Query $query the query to search
     */
    public function __construct(Elastica_Searchable $searchable, Elastica_Query $query)
    {
        $this->searchable = $searchable;
        $this->query      = $query;
    }

    /**
     * Returns the paginated results.
     *
     * @param $offset
     * @param $itemCountPerPage
     * @return Elastica_ResultSet
     */
    protected function getElasticaResults($offset, $itemCountPerPage)
    {
        $query = clone $this->query;
        $query->setFrom($offset);
        $query->setLimit($itemCountPerPage);

        return $this->searchable->search($query);
    }

    /**
     * Returns the paginated results.
     *
<<<<<<< HEAD
     * @return FOS\ElasticaBundle\Paginator\PartialResultInterface
=======
     * @param int $offset
     * @param int $itemCountPerPage
     * @return PartialResultsInterface
>>>>>>> b03ee7cc
     */
    public function getResults($offset, $itemCountPerPage)
    {
        return new RawPartialResults($this->getElasticaResults($offset, $itemCountPerPage));
    }

    /**
     * Returns the number of results.
     *
     * @return integer The number of results.
     */
    public function getTotalHits()
    {
        return $this->searchable->search($this->query)->getTotalHits();
    }
}<|MERGE_RESOLUTION|>--- conflicted
+++ resolved
@@ -4,15 +4,10 @@
 
 use Elastica_Searchable;
 use Elastica_Query;
-<<<<<<< HEAD
+use Elastica_ResultSet;
 use FOS\ElasticaBundle\Paginator\PaginatorAdapterInterface;
 use FOS\ElasticaBundle\Paginator\RawPartialResults;
-=======
-use Elastica_ResultSet;
-use FOQ\ElasticaBundle\Paginator\PaginatorAdapterInterface;
-use FOQ\ElasticaBundle\Paginator\RawPartialResults;
-use FOQ\ElasticaBundle\Paginator\PartialResultsInterface;
->>>>>>> b03ee7cc
+use FOS\ElasticaBundle\Paginator\PartialResultsInterface;
 
 /**
  * Allows pagination of Elastica_Query. Does not map results
@@ -60,13 +55,9 @@
     /**
      * Returns the paginated results.
      *
-<<<<<<< HEAD
-     * @return FOS\ElasticaBundle\Paginator\PartialResultInterface
-=======
      * @param int $offset
      * @param int $itemCountPerPage
      * @return PartialResultsInterface
->>>>>>> b03ee7cc
      */
     public function getResults($offset, $itemCountPerPage)
     {
